module github.com/fi-ts/cloudctl

go 1.22

require (
	github.com/Masterminds/semver/v3 v3.2.1
	github.com/dcorbe/termui-dpc v0.0.0-20211125210512-9d2673a82dd6
	github.com/dustin/go-humanize v1.0.1
	github.com/fatih/color v1.16.0
	github.com/fi-ts/accounting-go v0.9.1
	github.com/fi-ts/cloud-go v0.24.3
	github.com/gardener/gardener v1.73.2
	github.com/gardener/machine-controller-manager v0.50.1
	github.com/go-openapi/runtime v0.27.1
	github.com/go-openapi/strfmt v0.22.0
	github.com/go-playground/validator/v10 v10.18.0
	github.com/go-task/slim-sprig/v3 v3.0.0
	github.com/google/go-cmp v0.6.0
	github.com/gosimple/slug v1.13.1
	github.com/jinzhu/now v1.1.5
	github.com/metal-stack/duros-go v0.4.4
	github.com/metal-stack/metal-go v0.28.0
	github.com/metal-stack/metal-lib v0.14.4
	github.com/metal-stack/updater v1.2.1
	github.com/metal-stack/v v1.0.3
	github.com/olekukonko/tablewriter v0.0.5
	github.com/spf13/cobra v1.8.0
	github.com/spf13/viper v1.18.2
	github.com/stretchr/testify v1.8.4
	golang.org/x/sync v0.6.0
	gopkg.in/yaml.v3 v3.0.1
	k8s.io/api v0.28.2
	k8s.io/apimachinery v0.28.2
	sigs.k8s.io/yaml v1.4.0
)

require (
	github.com/google/uuid v1.6.0
	golang.org/x/term v0.16.0
)

require (
	filippo.io/edwards25519 v1.1.0 // indirect
	github.com/Masterminds/semver v1.5.0 // indirect
	github.com/VividCortex/ewma v1.2.0 // indirect
	github.com/akutz/memconn v0.1.0 // indirect
	github.com/alexbrainman/sspi v0.0.0-20231016080023-1a75b4708caa // indirect
	github.com/asaskevich/govalidator v0.0.0-20230301143203-a9d515a09cc2 // indirect
	github.com/avast/retry-go/v4 v4.5.1 // indirect
	github.com/aws/aws-sdk-go-v2 v1.25.0 // indirect
	github.com/aws/aws-sdk-go-v2/config v1.27.0 // indirect
	github.com/aws/aws-sdk-go-v2/credentials v1.17.0 // indirect
	github.com/aws/aws-sdk-go-v2/feature/ec2/imds v1.15.0 // indirect
	github.com/aws/aws-sdk-go-v2/internal/configsources v1.3.0 // indirect
	github.com/aws/aws-sdk-go-v2/internal/endpoints/v2 v2.6.0 // indirect
	github.com/aws/aws-sdk-go-v2/internal/ini v1.8.0 // indirect
	github.com/aws/aws-sdk-go-v2/service/internal/accept-encoding v1.11.0 // indirect
	github.com/aws/aws-sdk-go-v2/service/internal/presigned-url v1.11.0 // indirect
	github.com/aws/aws-sdk-go-v2/service/ssm v1.46.0 // indirect
	github.com/aws/aws-sdk-go-v2/service/sso v1.19.0 // indirect
	github.com/aws/aws-sdk-go-v2/service/ssooidc v1.22.0 // indirect
	github.com/aws/aws-sdk-go-v2/service/sts v1.27.0 // indirect
	github.com/aws/smithy-go v1.20.0 // indirect
	github.com/blang/semver/v4 v4.0.0 // indirect
	github.com/cheggaaa/pb/v3 v3.1.5 // indirect
	github.com/coreos/go-iptables v0.7.0 // indirect
	github.com/coreos/go-oidc/v3 v3.9.0 // indirect
	github.com/coreos/go-systemd/v22 v22.5.0 // indirect
	github.com/davecgh/go-spew v1.1.2-0.20180830191138-d8f796af33cc // indirect
	github.com/dblohm7/wingoes v0.0.0-20240123200102-b75a8a7d7eb0 // indirect
	github.com/decred/dcrd/dcrec/secp256k1/v4 v4.2.0 // indirect
	github.com/digitalocean/go-smbios v0.0.0-20180907143718-390a4f403a8e // indirect
	github.com/emicklei/go-restful-openapi/v2 v2.9.1 // indirect
	github.com/emicklei/go-restful/v3 v3.11.2 // indirect
	github.com/fsnotify/fsnotify v1.7.0 // indirect
	github.com/fxamacker/cbor/v2 v2.6.0 // indirect
	github.com/gabriel-vasile/mimetype v1.4.3 // indirect
	github.com/go-jose/go-jose/v3 v3.0.1 // indirect
	github.com/go-logr/logr v1.4.1 // indirect
	github.com/go-logr/stdr v1.2.2 // indirect
	github.com/go-ole/go-ole v1.3.0 // indirect
	github.com/go-openapi/analysis v0.22.2 // indirect
	github.com/go-openapi/errors v0.21.0 // indirect
	github.com/go-openapi/jsonpointer v0.20.2 // indirect
	github.com/go-openapi/jsonreference v0.20.4 // indirect
	github.com/go-openapi/loads v0.21.5 // indirect
	github.com/go-openapi/spec v0.20.14 // indirect
	github.com/go-openapi/swag v0.22.9 // indirect
	github.com/go-openapi/validate v0.23.0 // indirect
	github.com/go-playground/locales v0.14.1 // indirect
	github.com/go-playground/universal-translator v0.18.1 // indirect
	github.com/goccy/go-json v0.10.2 // indirect
	github.com/goccy/go-yaml v1.11.3 // indirect
	github.com/godbus/dbus/v5 v5.1.1-0.20230522191255-76236955d466 // indirect
	github.com/gogo/protobuf v1.3.2 // indirect
	github.com/golang-jwt/jwt/v4 v4.5.0 // indirect
	github.com/golang/groupcache v0.0.0-20210331224755-41bb18bfe9da // indirect
	github.com/golang/protobuf v1.5.3 // indirect
	github.com/google/btree v1.1.2 // indirect
	github.com/google/go-github/v56 v56.0.0 // indirect
	github.com/google/go-querystring v1.1.0 // indirect
	github.com/google/gofuzz v1.2.0 // indirect
	github.com/google/nftables v0.1.1-0.20230115205135-9aa6fdf5a28c // indirect
	github.com/gorilla/csrf v1.7.2 // indirect
	github.com/gorilla/mux v1.8.1 // indirect
	github.com/gorilla/securecookie v1.1.2 // indirect
	github.com/gosimple/unidecode v1.0.1 // indirect
	github.com/grpc-ecosystem/grpc-gateway v1.16.0 // indirect
	github.com/hashicorp/hcl v1.0.0 // indirect
	github.com/hdevalence/ed25519consensus v0.2.0 // indirect
	github.com/icza/dyno v0.0.0-20230330125955-09f820a8d9c0 // indirect
	github.com/illarion/gonotify v1.0.1 // indirect
	github.com/inconshreveable/mousetrap v1.1.0 // indirect
	github.com/insomniacslk/dhcp v0.0.0-20240204152450-ca2dc33955c1 // indirect
	github.com/jmespath/go-jmespath v0.4.0 // indirect
	github.com/josharian/intern v1.0.0 // indirect
	github.com/josharian/native v1.1.1-0.20230202152459-5c7d0dd6ab86 // indirect
	github.com/jsimonetti/rtnetlink v1.4.1 // indirect
	github.com/json-iterator/go v1.1.12 // indirect
	github.com/jszwec/csvutil v1.10.0 // indirect
	github.com/klauspost/compress v1.17.6 // indirect
	github.com/kortschak/wol v0.0.0-20200729010619-da482cc4850a // indirect
	github.com/leodido/go-urn v1.4.0 // indirect
	github.com/lestrrat-go/blackmagic v1.0.2 // indirect
	github.com/lestrrat-go/httpcc v1.0.1 // indirect
	github.com/lestrrat-go/httprc v1.0.4 // indirect
	github.com/lestrrat-go/iter v1.0.2 // indirect
	github.com/lestrrat-go/jwx/v2 v2.0.19 // indirect
	github.com/lestrrat-go/option v1.0.1 // indirect
	github.com/magiconair/properties v1.8.7 // indirect
	github.com/mailru/easyjson v0.7.7 // indirect
	github.com/mattn/go-colorable v0.1.13 // indirect
	github.com/mattn/go-isatty v0.0.20 // indirect
	github.com/mattn/go-runewidth v0.0.15 // indirect
	github.com/mdlayher/genetlink v1.3.2 // indirect
	github.com/mdlayher/netlink v1.7.2 // indirect
	github.com/mdlayher/sdnotify v1.0.0 // indirect
	github.com/mdlayher/socket v0.5.0 // indirect
	github.com/metal-stack/security v0.7.2 // indirect
	github.com/miekg/dns v1.1.58 // indirect
	github.com/mitchellh/go-ps v1.0.0 // indirect
	github.com/mitchellh/go-wordwrap v1.0.1 // indirect
	github.com/mitchellh/mapstructure v1.5.0 // indirect
	github.com/modern-go/concurrent v0.0.0-20180306012644-bacd9c7ef1dd // indirect
	github.com/modern-go/reflect2 v1.0.2 // indirect
	github.com/nsf/termbox-go v1.1.1 // indirect
	github.com/oklog/ulid v1.3.1 // indirect
	github.com/opentracing/opentracing-go v1.2.0 // indirect
	github.com/pelletier/go-toml/v2 v2.1.1 // indirect
	github.com/pierrec/lz4/v4 v4.1.21 // indirect
	github.com/pmezard/go-difflib v1.0.1-0.20181226105442-5d4384ee4fb2 // indirect
	github.com/rivo/uniseg v0.4.7 // indirect
	github.com/safchain/ethtool v0.3.0 // indirect
	github.com/sagikazarmark/locafero v0.4.0 // indirect
	github.com/sagikazarmark/slog-shim v0.1.0 // indirect
	github.com/segmentio/asm v1.2.0 // indirect
	github.com/sourcegraph/conc v0.3.0 // indirect
	github.com/spf13/afero v1.11.0 // indirect
	github.com/spf13/cast v1.6.0 // indirect
	github.com/spf13/pflag v1.0.5 // indirect
	github.com/stretchr/objx v0.5.1 // indirect
	github.com/subosito/gotenv v1.6.0 // indirect
	github.com/tailscale/certstore v0.1.1-0.20231020161753-77811a65f4ff // indirect
	github.com/tailscale/go-winio v0.0.0-20231025203758-c4f33415bf55 // indirect
	github.com/tailscale/golang-x-crypto v0.0.0-20240108194725-7ce1f622c780 // indirect
	github.com/tailscale/goupnp v1.0.1-0.20210804011211-c64d0f06ea05 // indirect
	github.com/tailscale/hujson v0.0.0-20221223112325-20486734a56a // indirect
	github.com/tailscale/netlink v1.1.1-0.20211101221916-cabfb018fe85 // indirect
	github.com/tailscale/web-client-prebuilt v0.0.0-20240208184856-443a64766f61 // indirect
	github.com/tailscale/wireguard-go v0.0.0-20231101022006-db7604d1aa90 // indirect
	github.com/tcnksm/go-httpstat v0.2.0 // indirect
	github.com/u-root/uio v0.0.0-20240209044354-b3d14b93376a // indirect
	github.com/vishvananda/netlink v1.2.1-beta.2 // indirect
	github.com/vishvananda/netns v0.0.4 // indirect
	github.com/x448/float16 v0.8.4 // indirect
	go.mongodb.org/mongo-driver v1.14.0 // indirect
	go.opentelemetry.io/otel v1.23.1 // indirect
	go.opentelemetry.io/otel/metric v1.23.1 // indirect
	go.opentelemetry.io/otel/trace v1.23.1 // indirect
	go.uber.org/multierr v1.11.0 // indirect
	go.uber.org/zap v1.26.0 // indirect
	go4.org/mem v0.0.0-20220726221520-4f986261bf13 // indirect
	go4.org/netipx v0.0.0-20231129151722-fdeea329fbba // indirect
<<<<<<< HEAD
	golang.org/x/crypto v0.18.0 // indirect
	golang.org/x/exp v0.0.0-20240119083558-1b970713d09a // indirect
	golang.org/x/mod v0.14.0 // indirect
	golang.org/x/net v0.20.0 // indirect
	golang.org/x/oauth2 v0.16.0 // indirect
	golang.org/x/sys v0.16.0 // indirect
=======
	golang.org/x/crypto v0.19.0 // indirect
	golang.org/x/exp v0.0.0-20240213143201-ec583247a57a // indirect
	golang.org/x/mod v0.15.0 // indirect
	golang.org/x/net v0.21.0 // indirect
	golang.org/x/oauth2 v0.17.0 // indirect
	golang.org/x/sys v0.17.0 // indirect
	golang.org/x/term v0.17.0 // indirect
>>>>>>> 50019c40
	golang.org/x/text v0.14.0 // indirect
	golang.org/x/time v0.5.0 // indirect
	golang.org/x/tools v0.18.0 // indirect
	golang.org/x/xerrors v0.0.0-20231012003039-104605ab7028 // indirect
	golang.zx2c4.com/wintun v0.0.0-20230126152724-0fa3db229ce2 // indirect
	golang.zx2c4.com/wireguard/windows v0.5.3 // indirect
	google.golang.org/appengine v1.6.8 // indirect
	google.golang.org/genproto v0.0.0-20240213162025-012b6fc9bca9 // indirect
	google.golang.org/genproto/googleapis/api v0.0.0-20240213162025-012b6fc9bca9 // indirect
	google.golang.org/genproto/googleapis/rpc v0.0.0-20240213162025-012b6fc9bca9 // indirect
	google.golang.org/grpc v1.61.1 // indirect
	google.golang.org/protobuf v1.32.0 // indirect
	gopkg.in/inf.v0 v0.9.1 // indirect
	gopkg.in/ini.v1 v1.67.0 // indirect
	gopkg.in/yaml.v2 v2.4.0 // indirect
	gvisor.dev/gvisor v0.0.0-20230928000133-4fe30062272c // indirect
	inet.af/peercred v0.0.0-20210906144145-0893ea02156a // indirect
	k8s.io/klog/v2 v2.120.1 // indirect
	k8s.io/utils v0.0.0-20240102154912-e7106e64919e // indirect
	nhooyr.io/websocket v1.8.10 // indirect
	sigs.k8s.io/json v0.0.0-20221116044647-bc3834ca7abd // indirect
	sigs.k8s.io/structured-merge-diff/v4 v4.4.1 // indirect
	tailscale.com v1.54.0 // indirect
)<|MERGE_RESOLUTION|>--- conflicted
+++ resolved
@@ -36,7 +36,7 @@
 
 require (
 	github.com/google/uuid v1.6.0
-	golang.org/x/term v0.16.0
+	golang.org/x/term v0.17.0
 )
 
 require (
@@ -181,22 +181,12 @@
 	go.uber.org/zap v1.26.0 // indirect
 	go4.org/mem v0.0.0-20220726221520-4f986261bf13 // indirect
 	go4.org/netipx v0.0.0-20231129151722-fdeea329fbba // indirect
-<<<<<<< HEAD
-	golang.org/x/crypto v0.18.0 // indirect
-	golang.org/x/exp v0.0.0-20240119083558-1b970713d09a // indirect
-	golang.org/x/mod v0.14.0 // indirect
-	golang.org/x/net v0.20.0 // indirect
-	golang.org/x/oauth2 v0.16.0 // indirect
-	golang.org/x/sys v0.16.0 // indirect
-=======
 	golang.org/x/crypto v0.19.0 // indirect
 	golang.org/x/exp v0.0.0-20240213143201-ec583247a57a // indirect
 	golang.org/x/mod v0.15.0 // indirect
 	golang.org/x/net v0.21.0 // indirect
 	golang.org/x/oauth2 v0.17.0 // indirect
 	golang.org/x/sys v0.17.0 // indirect
-	golang.org/x/term v0.17.0 // indirect
->>>>>>> 50019c40
 	golang.org/x/text v0.14.0 // indirect
 	golang.org/x/time v0.5.0 // indirect
 	golang.org/x/tools v0.18.0 // indirect
