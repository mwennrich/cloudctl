--- conflicted
+++ resolved
@@ -6,12 +6,8 @@
 
 SHA := $(shell git rev-parse --short=8 HEAD)
 GITVERSION := $(shell git describe --long --all)
-<<<<<<< HEAD
-BUILDDATE := $(shell date --iso-8601=seconds) # this format is parsable with Go RFC3339
-=======
 # gnu date format iso-8601 is parsable with Go RFC3339
 BUILDDATE := $(shell date --iso-8601=seconds)
->>>>>>> 4675f9d2
 VERSION := $(or ${VERSION},$(shell git describe --tags --exact-match 2> /dev/null || git symbolic-ref -q --short HEAD || git rev-parse --short HEAD))
 
 ifeq ($(CGO_ENABLED),1)
