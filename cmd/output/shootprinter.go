--- conflicted
+++ resolved
@@ -103,11 +103,7 @@
 
 // Print a Shoot as table
 func (s ShootTablePrinter) Print(data []*models.V1ClusterResponse) {
-<<<<<<< HEAD
-	s.wideHeader = []string{"UID", "Name", "Version", "Partition", "Seed", "Operation", "Progress", "Api", "Control", "Nodes", "System", "Size", "Age", "LastUpdate", "Purpose", "Privileged", "Audit", "Runtime", "Firewall", "Firewall Controller", "Log accepted conns", "Egress IPs", "Gardener"}
-=======
 	s.wideHeader = []string{"UID", "Name", "Version", "Partition", "Seed", "Domain", "Operation", "Progress", "Api", "Control", "Nodes", "System", "Size", "Age", "LastUpdate", "Purpose", "Audit", "Firewall", "Firewall Controller", "Log accepted conns", "Egress IPs", "Gardener"}
->>>>>>> 27df0e2e
 	s.shortHeader = []string{"UID", "Tenant", "Project", "Name", "Version", "Partition", "Operation", "Progress", "Api", "Control", "Nodes", "System", "Size", "Age", "Purpose"}
 
 	if s.order == "" {
@@ -126,11 +122,7 @@
 }
 
 func (s ShootIssuesTablePrinter) Print(data []*models.V1ClusterResponse) {
-<<<<<<< HEAD
-	s.wideHeader = []string{"UID", "", "Name", "Version", "Partition", "Seed", "Operation", "Progress", "Api", "Control", "Nodes", "System", "Size", "Age", "Purpose", "Privileged", "Audit", "Runtime", "Firewall", "Firewall Controller", "Log accepted conns", "Egress IPs"}
-=======
 	s.wideHeader = []string{"UID", "", "Name", "Version", "Partition", "Seed", "Domain", "Operation", "Progress", "Api", "Control", "Nodes", "System", "Size", "Age", "Purpose", "Audit", "Firewall", "Firewall Controller", "Log accepted conns", "Egress IPs"}
->>>>>>> 27df0e2e
 	s.shortHeader = []string{"UID", "", "Tenant", "Project", "Name", "Version", "Partition", "Operation", "Progress", "Api", "Control", "Nodes", "System", "Size", "Age", "Purpose"}
 
 	if s.order == "" {
