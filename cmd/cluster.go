--- conflicted
+++ resolved
@@ -300,14 +300,8 @@
 	clusterCreateCmd.Flags().StringSlice("labels", []string{}, "labels of the cluster")
 	clusterCreateCmd.Flags().StringSlice("external-networks", []string{}, "external networks of the cluster")
 	clusterCreateCmd.Flags().StringSlice("egress", []string{}, "static egress ips per network, must be in the form <network>:<ip>; e.g.: --egress internet:1.2.3.4,extnet:123.1.1.1 --egress internet:1.2.3.5 [optional]")
-<<<<<<< HEAD
-	clusterCreateCmd.Flags().BoolP("allowprivileged", "", false, "allow privileged containers the cluster (deprecated, has been replaced with --disable-pod-security-policies and --default-pod-security-standard)")
-	clusterCreateCmd.Flags().BoolP("disable-pod-security-policies", "", false, "disable pod security policies")
-	clusterCreateCmd.Flags().String("default-pod-security-standard", "", "set default pod security standard for cluster =>1.23.x (valid values: privileged, baseline, restricted)")
-=======
 	clusterCreateCmd.Flags().BoolP("allowprivileged", "", false, "allow privileged containers the cluster.")
 	clusterCreateCmd.Flags().String("default-pod-security-standard", "", "set default pod security standard for cluster =>1.23.x (valid values: privileged, baseline, restricted, \"\")")
->>>>>>> d9757bdf
 	clusterCreateCmd.Flags().String("audit", "on", "audit logging of cluster API access; can be off, on (default) or splunk (logging to a predefined or custom splunk endpoint). [optional]")
 	clusterCreateCmd.Flags().Duration("healthtimeout", 0, "period (e.g. \"24h\") after which an unhealthy node is declared failed and will be replaced. [optional]")
 	clusterCreateCmd.Flags().Duration("draintimeout", 0, "period (e.g. \"3h\") after which a draining node will be forcefully deleted. [optional]")
@@ -386,14 +380,8 @@
 	clusterUpdateCmd.Flags().String("machineimage", "", "machine image to use for the nodes, must be in the form of <name>-<version> ")
 	clusterUpdateCmd.Flags().StringSlice("addlabels", []string{}, "labels to add to the cluster")
 	clusterUpdateCmd.Flags().StringSlice("removelabels", []string{}, "labels to remove from the cluster")
-<<<<<<< HEAD
-	clusterUpdateCmd.Flags().BoolP("allowprivileged", "", false, "allow privileged containers the cluster (deprecated, has been replaced with --disable-pod-security-policies and --default-pod-security-standard)")
-	clusterUpdateCmd.Flags().BoolP("disable-pod-security-policies", "", false, "disable pod security policies")
-	clusterUpdateCmd.Flags().String("default-pod-security-standard", "", "set default pod security standard for cluster =>1.23.x (valid values: privileged, baseline, restricted)")
-=======
 	clusterUpdateCmd.Flags().BoolP("allowprivileged", "", false, "allow privileged containers the cluster, please add --yes-i-really-mean-it")
 	clusterUpdateCmd.Flags().String("default-pod-security-standard", "", "set default pod security standard for cluster =>1.23.x (valid values: privileged, baseline, restricted, \"\")")
->>>>>>> d9757bdf
 	clusterUpdateCmd.Flags().String("audit", "on", "audit logging of cluster API access; can be off, on or splunk (logging to a predefined or custom splunk endpoint).")
 	clusterUpdateCmd.Flags().String("purpose", "", fmt.Sprintf("purpose of the cluster, can be one of %s. SLA is only given on production clusters.", strings.Join(completion.ClusterPurposes, "|")))
 	clusterUpdateCmd.Flags().StringSlice("egress", []string{}, "static egress ips per network, must be in the form <networkid>:<semicolon-separated ips>; e.g.: --egress internet:1.2.3.4;1.2.3.5 --egress extnet:123.1.1.1 [optional]. Use --egress none to remove all egress rules.")
@@ -537,9 +525,6 @@
 		cni = viper.GetString("cni")
 	}
 
-	if viper.IsSet("allowprivileged") {
-		return fmt.Errorf("--allowprivileged is deprecated and has been replaced with --disable-pod-security-policies and --default-pod-security-standard")
-	}
 	minsize := viper.GetInt32("minsize")
 	maxsize := viper.GetInt32("maxsize")
 	maxsurge := viper.GetString("maxsurge")
@@ -548,11 +533,7 @@
 	healthtimeout := viper.GetDuration("healthtimeout")
 	draintimeout := viper.GetDuration("draintimeout")
 
-<<<<<<< HEAD
-	allowprivileged := viper.GetBool("disable-pod-security-policies")
-=======
 	allowprivileged := viper.GetBool("allowprivileged")
->>>>>>> d9757bdf
 	defaultPodSecurityStandard := viper.GetString("default-pod-security-standard")
 
 	audit := viper.GetString("audit")
@@ -593,23 +574,6 @@
 		sort.Sort(semver.Collection(sortedVersions))
 
 		version = sortedVersions[len(sortedVersions)-1].String()
-	}
-
-	// for kubernetes version >=1.25 disallow allowprivileged==true
-	// and set defaultPodSecurity to restricted
-	if ok, err := helper.CheckVersionConstraint(">=1.25", version); ok || err != nil {
-		if viper.IsSet("disable-pod-security-policies") {
-			log.Fatalf("--disable-pod-security-policies is not supported for Kubernetes versions >= 1.25.x: %s", version)
-		}
-		if !viper.IsSet("default-pod-security-standard") {
-			defaultPodSecurityStandard = "restricted"
-		}
-		allowprivileged = true
-	}
-	if viper.IsSet("default-pod-security-standard") {
-		if ok, err := helper.CheckVersionConstraint("<=1.22", version); ok || err != nil {
-			log.Fatalf("--default-pod-security-standard is only supported for kubernetes version >=1.23.x: %s", version)
-		}
 	}
 
 	machineImage := models.V1MachineImage{}
@@ -923,12 +887,6 @@
 		return err
 	}
 
-<<<<<<< HEAD
-	if viper.IsSet("allowprivileged") {
-		return fmt.Errorf("--allowprivileged is deprecated and has been replaced with --disable-pod-security-policies and --default-pod-security-standard")
-	}
-=======
->>>>>>> d9757bdf
 	workergroupname := viper.GetString("workergroup")
 	removeworkergroup := viper.GetBool("remove-workergroup")
 	workerlabelslice := viper.GetStringSlice("workerlabels")
@@ -1246,26 +1204,10 @@
 	if version != "" {
 		k8s.Version = &version
 	}
-	if viper.IsSet("disable-pod-security-policies") {
-		if ok, err := helper.CheckVersionConstraint(">=1.25", *current.Kubernetes.Version); ok || err != nil {
-			return fmt.Errorf("--disable-pod-security-policies is not supported for Kubernetes versions >= 1.25.x: %s", *current.Kubernetes.Version)
-		}
+	if viper.IsSet("allowprivileged") {
 		if !viper.GetBool("yes-i-really-mean-it") {
-			return fmt.Errorf("--disable-pod-security-policies is set but you forgot to add --yes-i-really-mean-it")
-		}
-		k8s.AllowPrivilegedContainers = pointer.Pointer(viper.GetBool("disable-pod-security-policies"))
-	}
-	if viper.IsSet("default-pod-security-standard") {
-		if ok, err := helper.CheckVersionConstraint("<=1.22", *current.Kubernetes.Version); ok || err != nil {
-			return fmt.Errorf("--default-pod-security-standard is only supported for kubernetes version >=1.23.x: %s", *current.Kubernetes.Version)
-
-		}
-		k8s.DefaultPodSecurityStandard = pointer.Pointer(viper.GetString("default-pod-security-standard"))
-		if !viper.GetBool("yes-i-really-mean-it") {
-			return fmt.Errorf("--default-pod-security-standard is set but you forgot to add --yes-i-really-mean-it")
-		}
-<<<<<<< HEAD
-=======
+			return fmt.Errorf("allowprivileged is set but you forgot to add --yes-i-really-mean-it")
+		}
 		k8s.AllowPrivilegedContainers = pointer.Pointer(viper.GetBool("allowprivileged"))
 	}
 	if viper.IsSet("default-pod-security-standard") {
@@ -1273,7 +1215,6 @@
 		if !viper.GetBool("yes-i-really-mean-it") {
 			return fmt.Errorf("--default-pod-security-standard is set but you forgot to add --yes-i-really-mean-it")
 		}
->>>>>>> d9757bdf
 	}
 
 	cur.Kubernetes = k8s
