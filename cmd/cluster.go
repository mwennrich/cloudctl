package cmd

import (
	"encoding/base64"
	"fmt"
	"io"
	"log"
	"net"
	"net/http"
	"os"
	"sort"
	"strconv"
	"strings"
	"time"

	corev1 "k8s.io/api/core/v1"
	networkingv1 "k8s.io/api/networking/v1"
	metav1 "k8s.io/apimachinery/pkg/apis/meta/v1"
	"k8s.io/apimachinery/pkg/runtime"
	"k8s.io/apimachinery/pkg/util/intstr"
	"k8s.io/apimachinery/pkg/util/sets"

	"github.com/fatih/color"
	"github.com/fi-ts/cloud-go/api/client/cluster"
	"github.com/google/uuid"
	"github.com/gosimple/slug"
	"github.com/metal-stack/metal-lib/auth"
	"github.com/metal-stack/metal-lib/pkg/pointer"

	"github.com/fi-ts/cloud-go/api/models"
	"github.com/fi-ts/cloudctl/cmd/completion"
	"github.com/fi-ts/cloudctl/cmd/helper"
	"github.com/fi-ts/cloudctl/cmd/output"
	"github.com/fi-ts/cloudctl/pkg/api"

	"github.com/Masterminds/semver/v3"
	"github.com/spf13/cobra"
	"github.com/spf13/viper"

	"github.com/gardener/gardener/pkg/apis/core/v1beta1"
	"github.com/gardener/gardener/pkg/apis/core/v1beta1/constants"
	utiltaints "github.com/gardener/machine-controller-manager/pkg/util/taints"
)

type auditConfigOptionsMap map[string]struct {
	Config      *models.V1Audit
	Description string
}

func (a auditConfigOptionsMap) Names(withDescription bool) []string {
	var names []string
	for name, opt := range a {
		if withDescription {
			names = append(names, fmt.Sprintf("%s\t%s", name, opt.Description))
		} else {
			names = append(names, name)
		}
	}
	return names
}

var (
	// options
	auditConfigOptions = auditConfigOptionsMap{
		"off": {
			Description: "turn off the kube-apiserver auditlog",
			Config: &models.V1Audit{
				ClusterAudit:  pointer.Pointer(false),
				AuditToSplunk: pointer.Pointer(false),
			},
		},
		"on": {
			Description: "turn on the kube-apiserver auditlog, and expose it as container log of the audittailer deployment in the audit namespace",
			Config: &models.V1Audit{
				ClusterAudit:  pointer.Pointer(true),
				AuditToSplunk: pointer.Pointer(false),
			},
		},
		"splunk": {
			Description: "also forward the auditlog to a splunk HEC endpoint. create a custom splunk config manifest with \"cloudctl cluster splunk-config-manifest\"",
			Config: &models.V1Audit{
				ClusterAudit:  pointer.Pointer(true),
				AuditToSplunk: pointer.Pointer(true),
			},
		},
	}
)

func newClusterCmd(c *config) *cobra.Command {
	clusterCmd := &cobra.Command{
		Use:   "cluster",
		Short: "manage clusters",
		Long:  "TODO",
	}
	clusterCreateCmd := &cobra.Command{
		Use:   "create",
		Short: "create a cluster",
		RunE: func(cmd *cobra.Command, args []string) error {
			return c.clusterCreate()
		},
		PreRun: bindPFlags,
	}

	clusterListCmd := &cobra.Command{
		Use:     "list",
		Short:   "list clusters",
		Aliases: []string{"ls"},
		RunE: func(cmd *cobra.Command, args []string) error {
			return c.clusterList()
		},
		PreRun: bindPFlags,
	}
	clusterDeleteCmd := &cobra.Command{
		Use:     "delete <clusterid>",
		Short:   "delete a cluster",
		Aliases: []string{"destroy", "rm", "remove"},
		RunE: func(cmd *cobra.Command, args []string) error {
			return c.clusterDelete(args)
		},
		ValidArgsFunction: c.comp.ClusterListCompletion,
		PreRun:            bindPFlags,
	}
	clusterDescribeCmd := &cobra.Command{
		Use:   "describe <clusterid>",
		Short: "describe a cluster",
		RunE: func(cmd *cobra.Command, args []string) error {
			return c.clusterDescribe(args)
		},
		ValidArgsFunction: c.comp.ClusterListCompletion,
		PreRun:            bindPFlags,
	}
	clusterKubeconfigCmd := &cobra.Command{
		Use:   "kubeconfig <clusterid>",
		Short: "get cluster kubeconfig",
		RunE: func(cmd *cobra.Command, args []string) error {
			return c.clusterKubeconfig(args)
		},
		ValidArgsFunction: c.comp.ClusterListCompletion,
		PreRun:            bindPFlags,
	}

	clusterReconcileCmd := &cobra.Command{
		Use:   "reconcile <clusterid>",
		Short: "trigger cluster reconciliation",
		RunE: func(cmd *cobra.Command, args []string) error {
			return c.reconcileCluster(args)
		},
		ValidArgsFunction: c.comp.ClusterListCompletion,
		PreRun:            bindPFlags,
	}
	clusterUpdateCmd := &cobra.Command{
		Use:   "update <clusterid>",
		Short: "update a cluster",
		RunE: func(cmd *cobra.Command, args []string) error {
			return c.updateCluster(args)
		},
		ValidArgsFunction: c.comp.ClusterListCompletion,
		PreRun:            bindPFlags,
	}
	clusterInputsCmd := &cobra.Command{
		Use:   "inputs",
		Short: "get possible cluster inputs like k8s versions, etc.",
		RunE: func(cmd *cobra.Command, args []string) error {
			return c.clusterInputs()
		},
		PreRun: bindPFlags,
	}
	clusterMachineCmd := &cobra.Command{
		Use:     "machine",
		Aliases: []string{"machines"},
		Short:   "list and access machines in the cluster",
	}
	clusterMachineListCmd := &cobra.Command{
		Use:     "ls <clusterid>",
		Aliases: []string{"list"},
		Short:   "list machines of the cluster",
		RunE: func(cmd *cobra.Command, args []string) error {
			return c.clusterMachines(args)
		},
		ValidArgsFunction: c.comp.ClusterListCompletion,
		PreRun:            bindPFlags,
	}
	clusterIssuesCmd := &cobra.Command{
		Use:     "issues [<clusterid>]",
		Aliases: []string{"problems", "warnings"},
		Short:   "lists cluster issues, shows required actions explicitly when id argument is given",
		RunE: func(cmd *cobra.Command, args []string) error {
			return c.clusterIssues(args)
		},
		ValidArgsFunction: c.comp.ClusterListCompletion,
		PreRun:            bindPFlags,
	}
	clusterMonitoringSecretCmd := &cobra.Command{
		Use:   "monitoring-secret <clusterid>",
		Short: "returns the endpoint and access credentials to the monitoring of the cluster",
		RunE: func(cmd *cobra.Command, args []string) error {
			return c.clusterMonitoringSecret(args)
		},
		ValidArgsFunction: c.comp.ClusterListCompletion,
		PreRun:            bindPFlags,
	}
	clusterMachineSSHCmd := &cobra.Command{
		Use:   "ssh <clusterid>",
		Short: "ssh access a machine/firewall of the cluster",
		RunE: func(cmd *cobra.Command, args []string) error {
			return c.clusterMachineSSH(args, false)
		},
		ValidArgsFunction: c.comp.ClusterListCompletion,
		PreRun:            bindPFlags,
	}
	clusterMachineConsoleCmd := &cobra.Command{
		Use:   "console <clusterid>",
		Short: "console access a machine/firewall of the cluster",
		RunE: func(cmd *cobra.Command, args []string) error {
			return c.clusterMachineSSH(args, true)
		},
		ValidArgsFunction: c.comp.ClusterListCompletion,
		PreRun:            bindPFlags,
	}
	clusterMachineResetCmd := &cobra.Command{
		Use:   "reset <clusterid>",
		Short: "hard power reset of a machine/firewall of the cluster",
		RunE: func(cmd *cobra.Command, args []string) error {
			return c.clusterMachineReset(args)
		},
		ValidArgsFunction: c.comp.ClusterListCompletion,
		PreRun:            bindPFlags,
	}
	clusterMachineCycleCmd := &cobra.Command{
		Use:   "cycle <clusterid>",
		Short: "soft power cycle of a machine/firewall of the cluster",
		RunE: func(cmd *cobra.Command, args []string) error {
			return c.clusterMachineCycle(args)
		},
		ValidArgsFunction: c.comp.ClusterListCompletion,
		PreRun:            bindPFlags,
	}
	clusterMachineReinstallCmd := &cobra.Command{
		Use:   "reinstall <clusterid>",
		Short: "reinstall OS image onto a machine/firewall of the cluster",
		RunE: func(cmd *cobra.Command, args []string) error {
			return c.clusterMachineReinstall(args)
		},
		ValidArgsFunction: c.comp.ClusterListCompletion,
		PreRun:            bindPFlags,
	}
	clusterMachinePackagesCmd := &cobra.Command{
		Use:   "packages <clusterid>",
		Short: "show packages of the os image which is installed on this machine",
		RunE: func(cmd *cobra.Command, args []string) error {
			return c.clusterMachinePackages(args)
		},
		ValidArgsFunction: c.comp.ClusterListCompletion,
		PreRun:            bindPFlags,
	}
	clusterLogsCmd := &cobra.Command{
		Use:   "logs <clusterid>",
		Short: "get logs for the cluster",
		RunE: func(cmd *cobra.Command, args []string) error {
			return c.clusterLogs(args)
		},
		ValidArgsFunction: c.comp.ClusterListCompletion,
		PreRun:            bindPFlags,
	}
	clusterSplunkConfigManifestCmd := &cobra.Command{
		Use:   "splunk-config-manifest",
		Short: "create a manifest for a custom splunk configuration, overriding the default settings for splunk auditing",
		RunE: func(cmd *cobra.Command, args []string) error {
			return c.clusterSplunkConfigManifest()
		},
		PreRun: bindPFlags,
	}
	clusterDNSManifestCmd := &cobra.Command{
		Use:   "dns-manifest <clusterid>",
		Short: "create a manifest for an ingress or service type loadbalancer, creating a DNS entry and valid certificate within your cluster domain",
		RunE: func(cmd *cobra.Command, args []string) error {
			return c.clusterDNSManifest(args)
		},
		ValidArgsFunction: c.comp.ClusterListCompletion,
		PreRun:            bindPFlags,
	}

	clusterCreateCmd.Flags().String("name", "", "name of the cluster, max 10 characters. [required]")
	clusterCreateCmd.Flags().String("description", "", "description of the cluster. [optional]")
	clusterCreateCmd.Flags().String("project", "", "project where this cluster should belong to. [required]")
	clusterCreateCmd.Flags().String("partition", "", "partition of the cluster. [required]")
	clusterCreateCmd.Flags().String("seed", "", "name of seed where this cluster should be scheduled. [optional]")
	clusterCreateCmd.Flags().String("purpose", "evaluation", fmt.Sprintf("purpose of the cluster, can be one of %s. SLA is only given on production clusters. [optional]", strings.Join(completion.ClusterPurposes, "|")))
	clusterCreateCmd.Flags().String("version", "", "kubernetes version of the cluster. defaults to latest available, check cluster inputs for possible values. [optional]")
	clusterCreateCmd.Flags().String("machinetype", "", "machine type to use for the nodes. [optional]")
	clusterCreateCmd.Flags().String("machineimage", "", "machine image to use for the nodes, must be in the form of <name>-<version> [optional]")
	clusterCreateCmd.Flags().String("firewalltype", "", "machine type to use for the firewall. [optional]")
	clusterCreateCmd.Flags().String("firewallimage", "", "machine image to use for the firewall. [optional]")
	clusterCreateCmd.Flags().String("firewallcontroller", "", "version of the firewall-controller to use. [optional]")
	clusterCreateCmd.Flags().BoolP("logacceptedconns", "", false, "also log accepted connections on the cluster firewall [optional]")
	clusterCreateCmd.Flags().String("cri", "", "container runtime to use, only docker|containerd supported as alternative actually. [optional]")
	clusterCreateCmd.Flags().Int32("minsize", 1, "minimal workers of the cluster.")
	clusterCreateCmd.Flags().Int32("maxsize", 1, "maximal workers of the cluster.")
	clusterCreateCmd.Flags().String("maxsurge", "1", "max number (e.g. 1) or percentage (e.g. 10%) of workers created during a update of the cluster.")
	clusterCreateCmd.Flags().String("maxunavailable", "0", "max number (e.g. 0) or percentage (e.g. 10%) of workers that can be unavailable during a update of the cluster.")
	clusterCreateCmd.Flags().StringSlice("labels", []string{}, "labels of the cluster")
	clusterCreateCmd.Flags().StringSlice("external-networks", []string{}, "external networks of the cluster")
	clusterCreateCmd.Flags().StringSlice("egress", []string{}, "static egress ips per network, must be in the form <network>:<ip>; e.g.: --egress internet:1.2.3.4,extnet:123.1.1.1 --egress internet:1.2.3.5 [optional]")
	clusterCreateCmd.Flags().BoolP("allowprivileged", "", false, "allow privileged containers the cluster (this is achieved through pod security policies and has no effect anymore on clusters >= v1.25")
	clusterCreateCmd.Flags().String("default-pod-security-standard", "", "sets default pod security standard for clusters >= v1.23.x, defaults to restricted on clusters >= v1.25 (valid values: empty string, privileged, baseline, restricted)")
	clusterCreateCmd.Flags().BoolP("disable-pod-security-policies", "", false, "disable pod security policies")
	clusterCreateCmd.Flags().String("audit", "on", "audit logging of cluster API access; can be off, on (default) or splunk (logging to a predefined or custom splunk endpoint). [optional]")
	clusterCreateCmd.Flags().Duration("healthtimeout", 0, "period (e.g. \"24h\") after which an unhealthy node is declared failed and will be replaced. [optional]")
	clusterCreateCmd.Flags().Duration("draintimeout", 0, "period (e.g. \"3h\") after which a draining node will be forcefully deleted. [optional]")
	clusterCreateCmd.Flags().Bool("encrypted-storage-classes", false, "enables the deployment of encrypted duros storage classes into the cluster. please refer to the user manual to properly use volume encryption. [optional]")
	clusterCreateCmd.Flags().BoolP("autoupdate-kubernetes", "", false, "enables automatic updates of the kubernetes patch version of the cluster [optional]")
	clusterCreateCmd.Flags().BoolP("autoupdate-machineimages", "", false, "enables automatic updates of the worker node images of the cluster, be aware that this deletes worker nodes! [optional]")
	clusterCreateCmd.Flags().String("default-storage-class", "", "set default storage class to given name, must be one of the managed storage classes")
	clusterCreateCmd.Flags().String("max-pods-per-node", "", "set number of maximum pods per node (default: 510). Lower numbers allow for more node per cluster. [optional]")
	clusterCreateCmd.Flags().String("cni", "", "the network plugin used in this cluster, defaults to calico. please note that cilium support is still Alpha and we are happy to receive feedback. [optional]")
	clusterCreateCmd.Flags().BoolP("enable-node-local-dns", "", false, "enables node local dns cache on the cluster nodes. [optional].")
	clusterCreateCmd.Flags().BoolP("disable-forwarding-to-upstream-dns", "", false, "disables direct forwarding of queries to external dns servers when node-local-dns is enabled. All dns queries will go through coredns. [optional].")

	must(clusterCreateCmd.MarkFlagRequired("name"))
	must(clusterCreateCmd.MarkFlagRequired("project"))
	must(clusterCreateCmd.MarkFlagRequired("partition"))
	must(clusterCreateCmd.RegisterFlagCompletionFunc("project", c.comp.ProjectListCompletion))
	must(clusterCreateCmd.RegisterFlagCompletionFunc("partition", c.comp.PartitionListCompletion))
	must(clusterCreateCmd.RegisterFlagCompletionFunc("seed", c.comp.SeedListCompletion))
	must(clusterCreateCmd.RegisterFlagCompletionFunc("external-networks", c.comp.NetworkListCompletion))
	must(clusterCreateCmd.RegisterFlagCompletionFunc("version", c.comp.VersionListCompletion))
	must(clusterCreateCmd.RegisterFlagCompletionFunc("machinetype", c.comp.MachineTypeListCompletion))
	must(clusterCreateCmd.RegisterFlagCompletionFunc("machineimage", c.comp.MachineImageListCompletion))
	must(clusterCreateCmd.RegisterFlagCompletionFunc("firewalltype", c.comp.FirewallTypeListCompletion))
	must(clusterCreateCmd.RegisterFlagCompletionFunc("firewallimage", c.comp.FirewallImageListCompletion))
	must(clusterCreateCmd.RegisterFlagCompletionFunc("firewallcontroller", c.comp.FirewallControllerVersionListCompletion))
	must(clusterCreateCmd.RegisterFlagCompletionFunc("purpose", c.comp.ClusterPurposeListCompletion))
	must(clusterCreateCmd.RegisterFlagCompletionFunc("default-pod-security-standard", c.comp.PodSecurityListCompletion))
	must(clusterCreateCmd.RegisterFlagCompletionFunc("cri", func(cmd *cobra.Command, args []string, toComplete string) ([]string, cobra.ShellCompDirective) {
		return []string{"docker", "containerd"}, cobra.ShellCompDirectiveNoFileComp
	}))
	must(clusterCreateCmd.RegisterFlagCompletionFunc("cni", func(cmd *cobra.Command, args []string, toComplete string) ([]string, cobra.ShellCompDirective) {
		return []string{
			"calico\tcalico networking plugin. this is the cluster default.",
			"cilium\tcilium networking plugin. please note that cilium support is still Alpha and we are happy to receive feedback.",
		}, cobra.ShellCompDirectiveNoFileComp
	}))
	must(clusterCreateCmd.RegisterFlagCompletionFunc("audit", func(cmd *cobra.Command, args []string, toComplete string) ([]string, cobra.ShellCompDirective) {
		return auditConfigOptions.Names(true),
			cobra.ShellCompDirectiveNoFileComp
	}))

	clusterDescribeCmd.Flags().Bool("show-machines", false, "does not return machines in the output")

	// Cluster list --------------------------------------------------------------------
	clusterListCmd.Flags().String("id", "", "show clusters of given id")
	clusterListCmd.Flags().String("name", "", "show clusters of given name")
	clusterListCmd.Flags().String("project", "", "show clusters of given project")
	clusterListCmd.Flags().String("partition", "", "show clusters in partition")
	clusterListCmd.Flags().String("seed", "", "show clusters in seed")
	clusterListCmd.Flags().String("tenant", "", "show clusters of given tenant")
	clusterListCmd.Flags().StringSlice("labels", nil, "show clusters of given labels")
	clusterListCmd.Flags().String("purpose", "", "show clusters of given purpose")
	must(clusterListCmd.RegisterFlagCompletionFunc("id", c.comp.ClusterListCompletion))
	must(clusterListCmd.RegisterFlagCompletionFunc("name", c.comp.ClusterNameCompletion))
	must(clusterListCmd.RegisterFlagCompletionFunc("project", c.comp.ProjectListCompletion))
	must(clusterListCmd.RegisterFlagCompletionFunc("partition", c.comp.PartitionListCompletion))
	must(clusterListCmd.RegisterFlagCompletionFunc("seed", c.comp.SeedListCompletion))
	must(clusterListCmd.RegisterFlagCompletionFunc("tenant", c.comp.TenantListCompletion))
	must(clusterListCmd.RegisterFlagCompletionFunc("purpose", c.comp.ClusterPurposeListCompletion))

	// Cluster update --------------------------------------------------------------------
	clusterUpdateCmd.Flags().String("workergroup", "", "the name of the worker group to apply updates to, only required when there are multiple worker groups.")
	clusterUpdateCmd.Flags().Bool("remove-workergroup", false, "if set, removes the targeted worker group")
	clusterUpdateCmd.Flags().StringSlice("workerlabels", []string{}, "labels of the worker group (syncs to kubernetes node resource after some time, too)")
	clusterUpdateCmd.Flags().StringSlice("workerannotations", []string{}, "annotations of the worker group (syncs to kubernetes node resource after some time, too)")
	clusterUpdateCmd.Flags().StringSlice("workertaints", []string{}, "list of taints to set for nodes of the worker group. (use empty string to remove previous set taints)")
	clusterUpdateCmd.Flags().String("workerversion", "", "set custom kubernetes version of the worker group independent of the api server. note that the worker version may only be two minor version older than the api server as stated in the official kubernetes version skew policy. (set to \"\" to remove custom kubernetes version)")
	clusterUpdateCmd.Flags().Int32("minsize", 0, "minimal workers of the cluster.")
	clusterUpdateCmd.Flags().Int32("maxsize", 0, "maximal workers of the cluster.")
	clusterUpdateCmd.Flags().String("version", "", "kubernetes version of the cluster.")
	clusterUpdateCmd.Flags().String("seed", "", "name of seed where this cluster should be scheduled.")
	clusterUpdateCmd.Flags().String("firewalltype", "", "machine type to use for the firewall.")
	clusterUpdateCmd.Flags().String("firewallimage", "", "machine image to use for the firewall.")
	clusterUpdateCmd.Flags().String("firewallcontroller", "", "version of the firewall-controller to use.")
	clusterUpdateCmd.Flags().BoolP("logacceptedconns", "", false, "enables logging of accepted connections on the cluster firewall")
	clusterUpdateCmd.Flags().String("machinetype", "", "machine type to use for the nodes.")
	clusterUpdateCmd.Flags().String("machineimage", "", "machine image to use for the nodes, must be in the form of <name>-<version> ")
	clusterUpdateCmd.Flags().StringSlice("addlabels", []string{}, "labels to add to the cluster")
	clusterUpdateCmd.Flags().StringSlice("removelabels", []string{}, "labels to remove from the cluster")
	clusterUpdateCmd.Flags().BoolP("allowprivileged", "", false, "allow privileged containers the cluster (this is achieved through pod security policies and has no effect anymore on clusters >=v1.25")
	clusterUpdateCmd.Flags().String("default-pod-security-standard", "", "set default pod security standard for cluster >=v 1.23.x, send empty string explicitly to disable pod security standards (valid values: empty string, privileged, baseline, restricted)")
	clusterUpdateCmd.Flags().BoolP("disable-pod-security-policies", "", false, "disable pod security policies")
	clusterUpdateCmd.Flags().String("audit", "on", "audit logging of cluster API access; can be off, on or splunk (logging to a predefined or custom splunk endpoint).")
	clusterUpdateCmd.Flags().String("purpose", "", fmt.Sprintf("purpose of the cluster, can be one of %s. SLA is only given on production clusters.", strings.Join(completion.ClusterPurposes, "|")))
	clusterUpdateCmd.Flags().StringSlice("egress", []string{}, "static egress ips per network, must be in the form <networkid>:<semicolon-separated ips>; e.g.: --egress internet:1.2.3.4;1.2.3.5 --egress extnet:123.1.1.1 [optional]. Use --egress none to remove all egress rules.")
	clusterUpdateCmd.Flags().StringSlice("external-networks", []string{}, "external networks of the cluster")
	clusterUpdateCmd.Flags().Duration("healthtimeout", 0, "period (e.g. \"24h\") after which an unhealthy node is declared failed and will be replaced. (0 = provider-default)")
	clusterUpdateCmd.Flags().Duration("draintimeout", 0, "period (e.g. \"3h\") after which a draining node will be forcefully deleted. (0 = provider-default)")
	clusterUpdateCmd.Flags().String("maxsurge", "", "max number (e.g. 1) or percentage (e.g. 10%) of workers created during a update of the cluster.")
	clusterUpdateCmd.Flags().String("maxunavailable", "", "max number (e.g. 0) or percentage (e.g. 10%) of workers that can be unavailable during a update of the cluster.")
	clusterUpdateCmd.Flags().BoolP("autoupdate-kubernetes", "", false, "enables automatic updates of the kubernetes patch version of the cluster")
	clusterUpdateCmd.Flags().BoolP("autoupdate-machineimages", "", false, "enables automatic updates of the worker node images of the cluster, be aware that this deletes worker nodes!")
	clusterUpdateCmd.Flags().BoolP("reversed-vpn", "", false, "enables usage of reversed-vpn instead of konnectivity tunnel for worker connectivity.")
	clusterUpdateCmd.Flags().Bool("encrypted-storage-classes", false, "enables the deployment of encrypted duros storage classes into the cluster. please refer to the user manual to properly use volume encryption.")
	clusterUpdateCmd.Flags().String("default-storage-class", "", "set default storage class to given name, must be one of the managed storage classes")
	clusterUpdateCmd.Flags().BoolP("disable-custom-default-storage-class", "", false, "if set to true, no default class is deployed, you have to set one of your storageclasses manually to default")
	clusterUpdateCmd.Flags().BoolP("enable-node-local-dns", "", false, "enables node local dns cache on the cluster nodes. [optional]. WARNING: changing this value will lead to rolling of the worker nodes [optional]")
	clusterUpdateCmd.Flags().BoolP("disable-forwarding-to-upstream-dns", "", false, "disables direct forwarding of queries to external dns servers when node-local-dns is enabled. All dns queries will go through coredns [optional].")

	must(clusterUpdateCmd.RegisterFlagCompletionFunc("version", c.comp.VersionListCompletion))
	must(clusterUpdateCmd.RegisterFlagCompletionFunc("workerversion", c.comp.VersionListCompletion))
	must(clusterUpdateCmd.RegisterFlagCompletionFunc("firewalltype", c.comp.FirewallTypeListCompletion))
	must(clusterUpdateCmd.RegisterFlagCompletionFunc("firewallimage", c.comp.FirewallImageListCompletion))
	must(clusterUpdateCmd.RegisterFlagCompletionFunc("seed", c.comp.SeedListCompletion))
	must(clusterUpdateCmd.RegisterFlagCompletionFunc("firewallcontroller", c.comp.FirewallControllerVersionListCompletion))
	must(clusterUpdateCmd.RegisterFlagCompletionFunc("machinetype", c.comp.MachineTypeListCompletion))
	must(clusterUpdateCmd.RegisterFlagCompletionFunc("machineimage", c.comp.MachineImageListCompletion))
	must(clusterUpdateCmd.RegisterFlagCompletionFunc("purpose", c.comp.ClusterPurposeListCompletion))
	must(clusterUpdateCmd.RegisterFlagCompletionFunc("default-pod-security-standard", c.comp.PodSecurityListCompletion))
	must(clusterUpdateCmd.RegisterFlagCompletionFunc("audit", func(cmd *cobra.Command, args []string, toComplete string) ([]string, cobra.ShellCompDirective) {
		return auditConfigOptions.Names(true),
			cobra.ShellCompDirectiveNoFileComp
	}))

	clusterInputsCmd.Flags().String("partition", "", "partition of the constraints.")
	must(clusterInputsCmd.RegisterFlagCompletionFunc("partition", c.comp.PartitionListCompletion))

	// Cluster splunk config manifest --------------------------------------------------------------------
	clusterSplunkConfigManifestCmd.Flags().String("token", "", "the hec token to use for this cluster's audit logs")
	clusterSplunkConfigManifestCmd.Flags().String("index", "", "the splunk index to use for this cluster's audit logs")
	clusterSplunkConfigManifestCmd.Flags().String("hechost", "", "the hostname or IP of the splunk HEC endpoint")
	clusterSplunkConfigManifestCmd.Flags().Int("hecport", 0, "port on which the splunk HEC endpoint is listening")
	clusterSplunkConfigManifestCmd.Flags().Bool("tls", false, "whether to use TLS encryption. You do need to specify a CA file.")
	clusterSplunkConfigManifestCmd.Flags().String("cafile", "", "the path to the file containing the ca certificate (chain) for the splunk HEC endpoint")
	clusterSplunkConfigManifestCmd.Flags().String("cabase64", "", "the base64-encoded ca certificate (chain) for the splunk HEC endpoint")

	// Cluster dns manifest --------------------------------------------------------------------
	clusterDNSManifestCmd.Flags().String("type", "ingress", "either of type ingress or service")
	clusterDNSManifestCmd.Flags().String("name", "<name>", "the resource name")
	clusterDNSManifestCmd.Flags().String("namespace", "default", "the resource's namespace")
	clusterDNSManifestCmd.Flags().Int("ttl", 180, "the ttl set to the created dns entry")
	clusterDNSManifestCmd.Flags().Bool("with-certificate", true, "whether to request a let's encrypt certificate for the requested dns entry or not")
	clusterDNSManifestCmd.Flags().String("backend-name", "my-backend", "the name of the backend")
	clusterDNSManifestCmd.Flags().Int32("backend-port", 443, "the port of the backend")
	clusterDNSManifestCmd.Flags().String("ingress-class", "nginx", "the ingress class name")
	must(clusterDNSManifestCmd.RegisterFlagCompletionFunc("type", cobra.FixedCompletions([]string{"ingress", "service"}, cobra.ShellCompDirectiveNoFileComp)))

	// Cluster machine ... --------------------------------------------------------------------
	clusterMachineSSHCmd.Flags().String("machineid", "", "machine to connect to.")
	must(clusterMachineSSHCmd.MarkFlagRequired("machineid"))
	must(clusterMachineSSHCmd.RegisterFlagCompletionFunc("machineid", c.comp.ClusterFirewallListCompletion))

	clusterMachineConsoleCmd.Flags().String("machineid", "", "machine to connect to.")
	must(clusterMachineConsoleCmd.MarkFlagRequired("machineid"))
	must(clusterMachineConsoleCmd.RegisterFlagCompletionFunc("machineid", c.comp.ClusterMachineListCompletion))

	clusterMachineResetCmd.Flags().String("machineid", "", "machine to reset.")
	must(clusterMachineResetCmd.MarkFlagRequired("machineid"))
	must(clusterMachineResetCmd.RegisterFlagCompletionFunc("machineid", c.comp.ClusterMachineListCompletion))

	clusterMachineCycleCmd.Flags().String("machineid", "", "machine to reset.")
	must(clusterMachineCycleCmd.MarkFlagRequired("machineid"))
	must(clusterMachineCycleCmd.RegisterFlagCompletionFunc("machineid", c.comp.ClusterMachineListCompletion))

	clusterMachineReinstallCmd.Flags().String("machineid", "", "machine to reinstall.")
	clusterMachineReinstallCmd.Flags().String("machineimage", "", "image to reinstall (optional).")
	must(clusterMachineReinstallCmd.MarkFlagRequired("machineid"))
	must(clusterMachineReinstallCmd.RegisterFlagCompletionFunc("machineid", c.comp.ClusterMachineListCompletion))

	clusterMachinePackagesCmd.Flags().String("machineid", "", "machine to connect to.")
	must(clusterMachinePackagesCmd.MarkFlagRequired("machineid"))
	must(clusterMachinePackagesCmd.RegisterFlagCompletionFunc("machineid", c.comp.ClusterMachineListCompletion))

	clusterMachineCmd.AddCommand(clusterMachineListCmd)
	clusterMachineCmd.AddCommand(clusterMachineSSHCmd)
	clusterMachineCmd.AddCommand(clusterMachineConsoleCmd)
	clusterMachineCmd.AddCommand(clusterMachineResetCmd)
	clusterMachineCmd.AddCommand(clusterMachineCycleCmd)
	clusterMachineCmd.AddCommand(clusterMachineReinstallCmd)
	clusterMachineCmd.AddCommand(clusterMachinePackagesCmd)

	clusterReconcileCmd.Flags().String("operation", models.V1ClusterReconcileRequestOperationReconcile, "Executes a cluster \"reconcile\" operation.")
	must(clusterReconcileCmd.RegisterFlagCompletionFunc("operation", c.comp.ClusterReconcileOperationCompletion))

	clusterIssuesCmd.Flags().String("id", "", "show clusters of given id")
	clusterIssuesCmd.Flags().String("name", "", "show clusters of given name")
	clusterIssuesCmd.Flags().String("project", "", "show clusters of given project")
	clusterIssuesCmd.Flags().String("partition", "", "show clusters in partition")
	clusterIssuesCmd.Flags().String("tenant", "", "show clusters of given tenant")

	must(clusterIssuesCmd.RegisterFlagCompletionFunc("name", c.comp.ClusterNameCompletion))
	must(clusterIssuesCmd.RegisterFlagCompletionFunc("project", c.comp.ProjectListCompletion))
	must(clusterIssuesCmd.RegisterFlagCompletionFunc("partition", c.comp.PartitionListCompletion))
	must(clusterIssuesCmd.RegisterFlagCompletionFunc("tenant", c.comp.TenantListCompletion))

	clusterKubeconfigCmd.Flags().Bool("merge", false, "merges the cluster's kubeconfig into the current active kubeconfig, otherwise an individual kubeconfig is printed to console only")
	clusterKubeconfigCmd.Flags().Bool("set-context", false, "when setting the merge parameter to true, immediately activates the cluster's context")

	clusterCmd.AddCommand(clusterCreateCmd)
	clusterCmd.AddCommand(clusterListCmd)
	clusterCmd.AddCommand(clusterKubeconfigCmd)
	clusterCmd.AddCommand(clusterDeleteCmd)
	clusterCmd.AddCommand(clusterDescribeCmd)
	clusterCmd.AddCommand(clusterInputsCmd)
	clusterCmd.AddCommand(clusterReconcileCmd)
	clusterCmd.AddCommand(clusterUpdateCmd)
	clusterCmd.AddCommand(clusterMachineCmd)
	clusterCmd.AddCommand(clusterLogsCmd)
	clusterCmd.AddCommand(clusterIssuesCmd)
	clusterCmd.AddCommand(clusterSplunkConfigManifestCmd)
	clusterCmd.AddCommand(clusterDNSManifestCmd)
	clusterCmd.AddCommand(clusterMonitoringSecretCmd)

	return clusterCmd
}

func (c *config) clusterCreate() error {
	name := viper.GetString("name")
	desc := viper.GetString("description")
	partition := viper.GetString("partition")
	seed := viper.GetString("seed")
	project := viper.GetString("project")
	purpose := viper.GetString("purpose")
	machineType := viper.GetString("machinetype")
	machineImageAndVersion := viper.GetString("machineimage")
	firewallType := viper.GetString("firewalltype")
	firewallImage := viper.GetString("firewallimage")
	firewallController := viper.GetString("firewallcontroller")
	logAcceptedConnections := strconv.FormatBool(viper.GetBool("logacceptedconns"))
	encryptedStorageClasses := strconv.FormatBool(viper.GetBool("encrypted-storage-classes"))
	enableNodeLocalDNS := viper.GetBool("enable-node-local-dns")
	disableForwardToUpstreamDNS := viper.GetBool("disable-forwarding-to-upstream-dns")

	cri := viper.GetString("cri")
	var cni string
	if viper.IsSet("cni") {
		cni = viper.GetString("cni")
	}

	minsize := viper.GetInt32("minsize")
	maxsize := viper.GetInt32("maxsize")
	maxsurge := viper.GetString("maxsurge")
	maxunavailable := viper.GetString("maxunavailable")

	healthtimeout := viper.GetDuration("healthtimeout")
	draintimeout := viper.GetDuration("draintimeout")

	var allowprivileged *bool
	if viper.IsSet("allowprivileged") {
		allowprivileged = pointer.Pointer(viper.GetBool("allowprivileged"))
	}
	var defaultPodSecurityStandard *string
	if viper.IsSet("default-pod-security-standard") {
		defaultPodSecurityStandard = pointer.Pointer(viper.GetString("default-pod-security-standard"))
	}
	var disablePodSecurityPolicies *bool
	if viper.IsSet("disable-pod-security-policies") {
		disablePodSecurityPolicies = pointer.Pointer(viper.GetBool("disable-pod-security-policies"))
	}

	audit := viper.GetString("audit")

	labels := viper.GetStringSlice("labels")

	// FIXME helper and validation
	networks := viper.GetStringSlice("external-networks")
	egress := viper.GetStringSlice("egress")
	maintenanceBegin := "220000+0100"
	maintenanceEnd := "233000+0100"

	version := viper.GetString("version")
	if version == "" {
		request := cluster.NewListConstraintsParams()
		constraints, err := c.cloud.Cluster.ListConstraints(request, nil)
		if err != nil {
			return err
		}

		availableVersions := constraints.Payload.KubernetesVersions
		if len(availableVersions) == 0 {
			log.Fatalf("no kubernetes versions available to deploy")
		}

		sortedVersions := make([]*semver.Version, len(availableVersions))
		for i, r := range availableVersions {
			v, err := semver.NewVersion(r)
			if err != nil {
				log.Fatalf("Error parsing version: %s", err)
			}

			sortedVersions[i] = v
		}

		sort.Sort(semver.Collection(sortedVersions))

		version = sortedVersions[len(sortedVersions)-1].String()
	}

	machineImage := models.V1MachineImage{}
	if machineImageAndVersion != "" {
		machineImageParts := strings.Split(machineImageAndVersion, "-")
		if len(machineImageParts) == 2 {
			machineImage = models.V1MachineImage{
				Name:    &machineImageParts[0],
				Version: &machineImageParts[1],
			}
		} else {
			log.Fatalf("given machineimage:%s is invalid must be in the form <name>-<version>", machineImageAndVersion)
		}
	}

	labelMap, err := helper.LabelsToMap(labels)
	if err != nil {
		log.Fatal(err)
	}

	switch cri {
	case "containerd":
	case "docker":
	case "":
	default:
		log.Fatalf("provided cri:%s is not supported, only docker or containerd at the moment", cri)
	}

	auditConfig, ok := auditConfigOptions[audit]
	if !ok {
		return fmt.Errorf("audit value %s is not supported; choose one of %v", audit, auditConfigOptions.Names(false))
	}

	var customDefaultStorageClass *models.V1CustomDefaultStorageClass
	if viper.IsSet("default-storage-class") {
		class := viper.GetString("default-storage-class")
		customDefaultStorageClass = &models.V1CustomDefaultStorageClass{
			ClassName: &class,
		}
	}

	scr := &models.V1ClusterCreateRequest{
		ProjectID:   &project,
		Name:        &name,
		Labels:      labelMap,
		Description: &desc,
		Purpose:     &purpose,
		Workers: []*models.V1Worker{
			{
				Minimum:        &minsize,
				Maximum:        &maxsize,
				MaxSurge:       &maxsurge,
				MaxUnavailable: &maxunavailable,
				MachineType:    &machineType,
				MachineImage:   &machineImage,
				CRI:            &cri,
			},
		},
		FirewallSize:              &firewallType,
		FirewallImage:             &firewallImage,
		FirewallControllerVersion: &firewallController,
		Kubernetes: &models.V1Kubernetes{
			AllowPrivilegedContainers:  allowprivileged,
			Version:                    &version,
			DefaultPodSecurityStandard: defaultPodSecurityStandard,
			DisablePodSecurityPolicies: disablePodSecurityPolicies,
		},
		Audit: auditConfig.Config,
		Maintenance: &models.V1Maintenance{
			TimeWindow: &models.V1MaintenanceTimeWindow{
				Begin: &maintenanceBegin,
				End:   &maintenanceEnd,
			},
		},
		AdditionalNetworks: networks,
		PartitionID:        &partition,
		ClusterFeatures: &models.V1ClusterFeatures{
			// always set reversed vpn for new clusters
			ReversedVPN:            pointer.Pointer("true"),
			LogAcceptedConnections: &logAcceptedConnections,
			DurosStorageEncryption: &encryptedStorageClasses,
		},
		CustomDefaultStorageClass: customDefaultStorageClass,
		Cni:                       cni,
	}

	if viper.IsSet("autoupdate-kubernetes") || viper.IsSet("autoupdate-machineimages") || purpose == string(v1beta1.ShootPurposeEvaluation) {
		scr.Maintenance.AutoUpdate = &models.V1MaintenanceAutoUpdate{}

		// default to true for evaluation clusters
		if purpose == string(v1beta1.ShootPurposeEvaluation) {
			scr.Maintenance.AutoUpdate.KubernetesVersion = pointer.Pointer(true)
		}
		if viper.IsSet("autoupdate-kubernetes") {
			auto := viper.GetBool("autoupdate-kubernetes")
			scr.Maintenance.AutoUpdate.KubernetesVersion = &auto
		}
		if viper.IsSet("autoupdate-machineimages") {
			auto := viper.GetBool("autoupdate-machineimages")
			scr.Maintenance.AutoUpdate.MachineImage = &auto
		}
	}

	if viper.IsSet("max-pods-per-node") {
		scr.Kubernetes.MaxPodsPerNode = viper.GetInt32("max-pods-per-node")
	}
	if seed != "" {
		scr.SeedName = seed
	}

	if viper.IsSet("enable-node-local-dns") {
		if scr.SystemComponents == nil {
			scr.SystemComponents = &models.V1SystemComponents{}
		}
		if scr.SystemComponents.NodeLocalDNS == nil {
			scr.SystemComponents.NodeLocalDNS = &models.V1NodeLocalDNS{}
		}

		scr.SystemComponents.NodeLocalDNS.Enabled = &enableNodeLocalDNS
	}
	if viper.IsSet("disable-forwarding-to-upstream-dns") {
		if scr.SystemComponents == nil {
			scr.SystemComponents = &models.V1SystemComponents{}
		}
		if scr.SystemComponents.NodeLocalDNS == nil {
			scr.SystemComponents.NodeLocalDNS = &models.V1NodeLocalDNS{}
		}
		scr.SystemComponents.NodeLocalDNS.DisableForwardToUpstreamDNS = &disableForwardToUpstreamDNS
	}

	egressRules := makeEgressRules(egress)
	if len(egressRules) > 0 {
		scr.EgressRules = egressRules
	}

	if healthtimeout != 0 {
		scr.Workers[0].HealthTimeout = int64(healthtimeout)
	}

	if draintimeout != 0 {
		scr.Workers[0].DrainTimeout = int64(draintimeout)
	}

	request := cluster.NewCreateClusterParams()
	request.SetBody(scr)
	shoot, err := c.cloud.Cluster.CreateCluster(request, nil)
	if err != nil {
		return err
	}
	return output.New().Print(shoot.Payload)
}

func (c *config) clusterList() error {
	id := viper.GetString("id")
	name := viper.GetString("name")
	tenant := viper.GetString("tenant")
	partition := viper.GetString("partition")
	seed := viper.GetString("seed")
	project := viper.GetString("project")
	purpose := viper.GetString("purpose")
	labels := viper.GetStringSlice("labels")
	var cfr *models.V1ClusterFindRequest
	if id != "" || name != "" || tenant != "" || partition != "" || seed != "" || project != "" || purpose != "" || len(labels) > 0 {
		cfr = &models.V1ClusterFindRequest{}

		if id != "" {
			cfr.ID = &id
		}
		if name != "" {
			cfr.Name = &name
		}
		if tenant != "" {
			cfr.Tenant = &tenant
		}
		if project != "" {
			cfr.ProjectID = &project
		}
		if partition != "" {
			cfr.PartitionID = &partition
		}
		if seed != "" {
			cfr.SeedName = &seed
		}
		if purpose != "" {
			cfr.Purpose = &purpose
		}
		if len(labels) > 0 {
			labelMap := map[string]string{}
			for _, l := range labels {
				parts := strings.SplitN(l, "=", 2)
				if len(parts) != 2 {
					log.Fatalf("provided labels must be in the form <key>=<value>, found: %s", l)
				}
				labelMap[parts[0]] = parts[1]
			}
			cfr.Labels = labelMap
		}
	}
	if cfr != nil {
		fcp := cluster.NewFindClustersParams()
		fcp.SetBody(cfr)
		response, err := c.cloud.Cluster.FindClusters(fcp, nil)
		if err != nil {
			return err
		}
		return output.New().Print(response.Payload)
	}

	request := cluster.NewListClustersParams()
	shoots, err := c.cloud.Cluster.ListClusters(request, nil)
	if err != nil {
		return err
	}
	return output.New().Print(shoots.Payload)
}

func (c *config) clusterKubeconfig(args []string) error {
	id, err := c.clusterID("credentials", args)
	if err != nil {
		return err
	}

	request := cluster.NewGetClusterKubeconfigTplParams()
	request.SetID(id)
	credentials, err := c.cloud.Cluster.GetClusterKubeconfigTpl(request, nil)
	if err != nil {
		return err
	}

	kubeconfigTpl := *credentials.Payload.Kubeconfig // is a kubeconfig with only a single cluster entry

	kubeconfigFile := viper.GetString("kubeconfig")
	authContext, err := api.GetAuthContext(kubeconfigFile)
	if err != nil {
		return err
	}
	if !authContext.AuthProviderOidc {
		return fmt.Errorf("active user %s has no oidc authProvider, check config", authContext.User)
	}

	if !viper.GetBool("merge") {
		mergedKubeconfig, err := helper.EnrichKubeconfigTpl(kubeconfigTpl, authContext)
		if err != nil {
			return err
		}

		fmt.Println(string(mergedKubeconfig))
		return nil
	}

	currentCfg, filename, _, err := auth.LoadKubeConfig(kubeconfigFile)
	if err != nil {
		return err
	}

	clusterResp, err := c.cloud.Cluster.FindCluster(cluster.NewFindClusterParams().WithID(id), nil)
	if err != nil {
		return err
	}

	contextName := slug.Make(*clusterResp.Payload.Name)

	if viper.GetBool("set-context") {
		auth.SetCurrentContext(currentCfg, contextName)
	}

	mergedKubeconfig, err := helper.MergeKubeconfigTpl(currentCfg, kubeconfigTpl, contextName, *clusterResp.Payload.Name, authContext)
	if err != nil {
		return err
	}

	err = os.WriteFile(filename, mergedKubeconfig, 0600)
	if err != nil {
		return err
	}

	fmt.Printf("%s merged context %q into %s\n", color.GreenString("✔"), contextName, filename)

	return nil
}

type sshkeypair struct {
	privatekey []byte
	publickey  []byte
	vpn        *models.V1VPN
}

func (c *config) sshKeyPair(clusterID string) (*sshkeypair, error) {
	request := cluster.NewGetSSHKeyPairParams()
	request.SetID(clusterID)
	credentials, err := c.cloud.Cluster.GetSSHKeyPair(request, nil)
	if err != nil {
		return nil, err
	}
	privateKey, err := base64.StdEncoding.DecodeString(*credentials.Payload.SSHKeyPair.PrivateKey)
	if err != nil {
		return nil, err
	}
	publicKey, err := base64.StdEncoding.DecodeString(*credentials.Payload.SSHKeyPair.PublicKey)
	if err != nil {
		return nil, err
	}

	return &sshkeypair{
		privatekey: privateKey,
		publickey:  publicKey,
		vpn:        credentials.Payload.VPN,
	}, nil
}

func (c *config) reconcileCluster(args []string) error {
	ci, err := c.clusterID("reconcile", args)
	if err != nil {
		return err
	}

	request := cluster.NewReconcileClusterParams()
	request.SetID(ci)

	operation := viper.GetString("operation")
	request.Body = &models.V1ClusterReconcileRequest{Operation: &operation}

	shoot, err := c.cloud.Cluster.ReconcileCluster(request, nil)
	if err != nil {
		return err
	}
	return output.New().Print(shoot.Payload)
}

func (c *config) updateCluster(args []string) error {
	ci, err := c.clusterID("update", args)
	if err != nil {
		return err
	}

	workergroupname := viper.GetString("workergroup")
	removeworkergroup := viper.GetBool("remove-workergroup")
	workerlabelslice := viper.GetStringSlice("workerlabels")
	workerannotationsslice := viper.GetStringSlice("workerannotations")
	workertaintsslice := viper.GetStringSlice("workertaints")
	minsize := viper.GetInt32("minsize")
	maxsize := viper.GetInt32("maxsize")
	version := viper.GetString("version")
	seed := viper.GetString("seed")
	firewallType := viper.GetString("firewalltype")
	firewallImage := viper.GetString("firewallimage")
	firewallController := viper.GetString("firewallcontroller")
	firewallNetworks := viper.GetStringSlice("external-networks")
	logAcceptedConnections := strconv.FormatBool(viper.GetBool("logacceptedconns"))
	machineType := viper.GetString("machinetype")
	machineImageAndVersion := viper.GetString("machineimage")
	purpose := viper.GetString("purpose")
	addLabels := viper.GetStringSlice("addlabels")
	removeLabels := viper.GetStringSlice("removelabels")
	egress := viper.GetStringSlice("egress")
	maxsurge := viper.GetString("maxsurge")
	maxunavailable := viper.GetString("maxunavailable")

	enableNodeLocalDNS := viper.GetBool("enable-node-local-dns")
	disableForwardToUpstreamDNS := viper.GetBool("disable-forwarding-to-upstream-dns")

	defaultStorageClass := viper.GetString("default-storage-class")
	disableDefaultStorageClass := viper.GetBool("disable-custom-default-storage-class")

	reversedVPN := strconv.FormatBool(viper.GetBool("reversed-vpn"))
	encryptedStorageClasses := strconv.FormatBool(viper.GetBool("encrypted-storage-classes"))

	workerlabels, err := helper.LabelsToMap(workerlabelslice)
	if err != nil {
		return err
	}
	workerannotations, err := helper.LabelsToMap(workerannotationsslice)
	if err != nil {
		return err
	}
	coreworkertaints, _, err := utiltaints.ParseTaints(workertaintsslice)
	if err != nil {
		return fmt.Errorf("specified taints are invalid: %w", err)
	}

	var workertaints []*models.V1Taint
	for _, t := range coreworkertaints {
		t := t
		workertaints = append(workertaints, &models.V1Taint{
			Key:    &t.Key,
			Value:  t.Value,
			Effect: (*string)(&t.Effect),
		})
	}

	findRequest := cluster.NewFindClusterParams()
	findRequest.SetID(ci)
	resp, err := c.cloud.Cluster.FindCluster(findRequest, nil)
	if err != nil {
		return err
	}
	current := resp.Payload

	healthtimeout := viper.GetDuration("healthtimeout")
	draintimeout := viper.GetDuration("draintimeout")

	customDefaultStorageClass := current.CustomDefaultStorageClass
	if viper.IsSet("default-storage-class") && disableDefaultStorageClass {
		return fmt.Errorf("either default-storage-class or disable-custom-default-storage-class may be specified, not both")
	}

	if disableDefaultStorageClass {
		customDefaultStorageClass = nil
	}

	if viper.IsSet("default-storage-class") {
		customDefaultStorageClass = &models.V1CustomDefaultStorageClass{
			ClassName: &defaultStorageClass,
		}
	}

	var clusterFeatures models.V1ClusterFeatures
	if viper.IsSet("encrypted-storage-classes") {
		clusterFeatures.DurosStorageEncryption = &encryptedStorageClasses
	}
	if viper.IsSet("reversed-vpn") {
		clusterFeatures.ReversedVPN = &reversedVPN
	}
	if viper.IsSet("logacceptedconns") {
		clusterFeatures.LogAcceptedConnections = &logAcceptedConnections
	}

	workergroupKubernetesVersion := viper.GetString("workerversion")

	request := cluster.NewUpdateClusterParams()
	cur := &models.V1ClusterUpdateRequest{
		ID: &ci,
		Maintenance: &models.V1Maintenance{
			AutoUpdate: &models.V1MaintenanceAutoUpdate{
				KubernetesVersion: current.Maintenance.AutoUpdate.KubernetesVersion,
				MachineImage:      current.Maintenance.AutoUpdate.MachineImage,
			},
		},
		ClusterFeatures:           &clusterFeatures,
		CustomDefaultStorageClass: customDefaultStorageClass,
	}

	if workergroupname != "" ||
		minsize != 0 || maxsize != 0 || maxsurge != "" || maxunavailable != "" ||
		machineImageAndVersion != "" || machineType != "" ||
		viper.IsSet("healthtimeout") || viper.IsSet("draintimeout") ||
		viper.IsSet("workerlabels") || viper.IsSet("workerannotations") || viper.IsSet("workertaints") || viper.IsSet("workerversion") {

		workers := current.Workers

		var worker *models.V1Worker
		if workergroupname != "" {
			for _, w := range workers {
				if w.Name != nil && *w.Name == workergroupname {
					worker = w
					break
				}
			}
			if worker == nil && !removeworkergroup {
				fmt.Println("Adding a new worker group to the cluster. Please note that running multiple worker groups leads to higher basic costs of the cluster!")
				err = helper.Prompt("Are you sure? (y/n)", "y")
				if err != nil {
					return err
				}

				worker = &models.V1Worker{
					Name:           &workergroupname,
					Minimum:        pointer.Pointer(int32(1)),
					Maximum:        pointer.Pointer(int32(1)),
					MaxSurge:       pointer.Pointer("1"),
					MaxUnavailable: pointer.Pointer("0"),
					Labels:         workerlabels,
					Annotations:    workerannotations,
					Taints:         workertaints,
				}

				workers = append(workers, worker)
			}
		} else if len(workers) == 1 {
			worker = workers[0]
		} else {
			return fmt.Errorf("there are multiple worker groups, please specify the worker group you want to update with --workergroup")
		}

		if removeworkergroup {
			if worker == nil {
				return fmt.Errorf("worker group %s not found", workergroupname)
			}

			fmt.Println("WARNING. Removing a worker group cannot be undone and causes the loss of local data on the deleted nodes.")
			err = helper.Prompt("Are you sure? (y/n)", "y")
			if err != nil {
				return err
			}

			var newWorkers []*models.V1Worker
			for _, w := range workers {
				w := w
				if w.Name != nil && *w.Name == *worker.Name {
					continue
				}
				newWorkers = append(newWorkers, w)
			}

			cur.Workers = newWorkers
		} else {
			if minsize != 0 {
				worker.Minimum = &minsize
			}
			if maxsize != 0 {
				c := 0
				for _, m := range current.Machines {
					for _, t := range m.Tags {
						if t == fmt.Sprintf("%s=%s", string(constants.LabelWorkerPool), *worker.Name) {
							c++
						}
					}
				}
				if int(maxsize) < c {
					fmt.Println("WARNING. New maxsize is lower than currently active machines. A random worker node which is still in use will be removed.")
					err = helper.Prompt("Are you sure? (y/n)", "y")
					if err != nil {
						return err
					}
				}
				worker.Maximum = &maxsize
			}

			if machineImageAndVersion != "" {
				machineImage := models.V1MachineImage{}
				machineImageParts := strings.Split(machineImageAndVersion, "-")
				if len(machineImageParts) == 2 {
					machineImage = models.V1MachineImage{
						Name:    &machineImageParts[0],
						Version: &machineImageParts[1],
					}
				} else {
					log.Fatalf("given machineimage:%s is invalid must be in the form <name>-<version>", machineImageAndVersion)
				}
				worker.MachineImage = &machineImage
			}

			if machineType != "" {
				worker.MachineType = &machineType
			}

			if viper.IsSet("healthtimeout") {
				worker.HealthTimeout = int64(healthtimeout)
			}

			if viper.IsSet("draintimeout") {
				worker.DrainTimeout = int64(draintimeout)
			}

			if viper.IsSet("workerlabels") {
				worker.Labels = workerlabels
			}

			if viper.IsSet("workerannotations") {
				worker.Annotations = workerannotations
			}

			if viper.IsSet("workertaints") {
				worker.Taints = workertaints
			}

			if viper.IsSet("workerversion") {
				if pointer.SafeDeref(worker.KubernetesVersion) != "" && workergroupKubernetesVersion == "" {
					fmt.Println("WARNING. Removing the worker version override may update your worker nodes to the version of the api server.")
					err = helper.Prompt("Are you sure? (y/n)", "y")
					if err != nil {
						return err
					}
				}
				worker.KubernetesVersion = pointer.Pointer(workergroupKubernetesVersion)
			}

			if maxsurge != "" {
				worker.MaxSurge = &maxsurge
			}

			if maxunavailable != "" {
				worker.MaxUnavailable = &maxunavailable
			}

			cur.Workers = append(cur.Workers, workers...)
		}
	}

	if viper.IsSet("autoupdate-kubernetes") {
		auto := viper.GetBool("autoupdate-kubernetes")
		cur.Maintenance.AutoUpdate.KubernetesVersion = &auto
	}
	if viper.IsSet("autoupdate-machineimages") {
		auto := viper.GetBool("autoupdate-machineimages")
		cur.Maintenance.AutoUpdate.MachineImage = &auto
	}

	updateCausesDowntime := false
	if firewallImage != "" {
		if current.FirewallImage != nil && *current.FirewallImage != firewallImage {
			updateCausesDowntime = true
		}
		cur.FirewallImage = &firewallImage
	}
	if firewallType != "" {
		if current.FirewallSize != nil && *current.FirewallSize != firewallType {
			updateCausesDowntime = true
		}
		cur.FirewallSize = &firewallType
	}
	if firewallController != "" {
		cur.FirewallControllerVersion = &firewallController
	}
	if len(firewallNetworks) > 0 {
		if !sets.NewString(firewallNetworks...).Equal(sets.NewString(current.AdditionalNetworks...)) {
			updateCausesDowntime = true
		}
		cur.AdditionalNetworks = firewallNetworks
	}

	if purpose != "" {
		if *cur.Maintenance.AutoUpdate.KubernetesVersion && *current.Purpose == string(v1beta1.ShootPurposeEvaluation) && purpose != string(v1beta1.ShootPurposeEvaluation) {
			fmt.Print("\nHint: Kubernetes auto updates will still be enabled after this update.\n\n")
		}
		cur.Purpose = &purpose
	}

	if seed != "" && current.Status.SeedName != seed {
		updateCausesDowntime = true
		cur.SeedName = &seed
	}

	if len(addLabels) > 0 || len(removeLabels) > 0 {
		labelMap := current.Labels

		for _, l := range removeLabels {
			parts := strings.SplitN(l, "=", 2)
			delete(labelMap, parts[0])
		}
		for _, l := range addLabels {
			parts := strings.SplitN(l, "=", 2)
			if len(parts) != 2 {
				log.Fatalf("provided labels must be in the form <key>=<value>, found: %s", l)
			}
			labelMap[parts[0]] = parts[1]
		}

		cur.Labels = labelMap
	}

	k8s := &models.V1Kubernetes{}
	if version != "" {
		k8s.Version = &version
	}
	if viper.IsSet("allowprivileged") {
		if !viper.GetBool("yes-i-really-mean-it") {
			return fmt.Errorf("--allowprivileged is set but you forgot to add --yes-i-really-mean-it")
<<<<<<< HEAD
		}
		k8s.AllowPrivilegedContainers = pointer.Pointer(viper.GetBool("allowprivileged"))
	}
	if viper.IsSet("default-pod-security-standard") {
		if !viper.GetBool("yes-i-really-mean-it") {
			return fmt.Errorf("--default-pod-security-standard is set but you forgot to add --yes-i-really-mean-it")
		}
		k8s.DefaultPodSecurityStandard = pointer.Pointer(viper.GetString("default-pod-security-standard"))
	}
=======
		}
		k8s.AllowPrivilegedContainers = pointer.Pointer(viper.GetBool("allowprivileged"))
	}
	if viper.IsSet("default-pod-security-standard") {
		if !viper.GetBool("yes-i-really-mean-it") {
			return fmt.Errorf("--default-pod-security-standard is set but you forgot to add --yes-i-really-mean-it")
		}
		k8s.DefaultPodSecurityStandard = pointer.Pointer(viper.GetString("default-pod-security-standard"))
	}
>>>>>>> 4675f9d2
	if viper.IsSet("disable-pod-security-policies") {
		if !viper.GetBool("yes-i-really-mean-it") {
			return fmt.Errorf("--disable-pod-security-policies set but you forgot to add --yes-i-really-mean-it")
		}
		k8s.DisablePodSecurityPolicies = pointer.Pointer(viper.GetBool("disable-pod-security-policies"))
	}

	cur.Kubernetes = k8s

	if viper.IsSet("audit") {
		audit := viper.GetString("audit")
		auditConfig, ok := auditConfigOptions[audit]
		if !ok {
			return fmt.Errorf("audit value %s is not supported; choose one of %v", audit, auditConfigOptions.Names(false))
		}
		cur.Audit = auditConfig.Config
	}

	cur.EgressRules = makeEgressRules(egress)

	if viper.IsSet("enable-node-local-dns") {
		if !viper.GetBool("yes-i-really-mean-it") {
			return fmt.Errorf("setting --enable-node-local-dns will lead to rolling of worker nodes. Please add --yes-i-really-mean-it")
		}

		if cur.SystemComponents == nil {
			cur.SystemComponents = &models.V1SystemComponents{}
		}
		if cur.SystemComponents.NodeLocalDNS == nil {
			cur.SystemComponents.NodeLocalDNS = &models.V1NodeLocalDNS{}
		}
		cur.SystemComponents.NodeLocalDNS.Enabled = &enableNodeLocalDNS

	}
	if viper.IsSet("disable-forwarding-to-upstream-dns") {
		if cur.SystemComponents == nil {
			cur.SystemComponents = &models.V1SystemComponents{}
		}
		if cur.SystemComponents.NodeLocalDNS == nil {
			cur.SystemComponents.NodeLocalDNS = &models.V1NodeLocalDNS{}
		}
		cur.SystemComponents.NodeLocalDNS.DisableForwardToUpstreamDNS = &disableForwardToUpstreamDNS
	}

	if updateCausesDowntime && !viper.GetBool("yes-i-really-mean-it") {
		fmt.Println("This cluster update will cause downtime.")
		err = helper.Prompt("Are you sure? (y/n)", "y")
		if err != nil {
			return err
		}
	}

	request.SetBody(cur)
	shoot, err := c.cloud.Cluster.UpdateCluster(request, nil)
	if err != nil {
		return err
	}
	return output.New().Print(shoot.Payload)
}

func (c *config) clusterDelete(args []string) error {
	ci, err := c.clusterID("delete", args)
	if err != nil {
		return err
	}

	// we discussed that users are not able to skip the cluster deletion prompt
	// with the --yes-i-really-mean-it flag because deleting our clusters with
	// local storage only could lead to very big problems for users.
	findRequest := cluster.NewFindClusterParams()
	findRequest.SetID(ci)
	resp, err := c.cloud.Cluster.FindCluster(findRequest, nil)
	if err != nil {
		return err
	}

	must(output.New().Print(resp.Payload))

	firstPartOfClusterID := strings.Split(*resp.Payload.ID, "-")[0]
	fmt.Println("Please answer some security questions to delete this cluster")
	err = helper.Prompt("first part of clusterID:", firstPartOfClusterID)
	if err != nil {
		return err
	}
	err = helper.Prompt("Clustername:", *resp.Payload.Name)
	if err != nil {
		return err
	}

	request := cluster.NewDeleteClusterParams()
	request.SetID(ci)
	cl, err := c.cloud.Cluster.DeleteCluster(request, nil)
	if err != nil {
		return err
	}
	return output.New().Print(cl.Payload)
}

func (c *config) clusterDescribe(args []string) error {
	ci, err := c.clusterID("describe", args)
	if err != nil {
		return err
	}
	findRequest := cluster.NewFindClusterParams()
	findRequest.SetID(ci)
	if !viper.GetBool("show-machines") {
		findRequest.WithReturnMachines(pointer.Pointer(false))
	}
	shoot, err := c.cloud.Cluster.FindCluster(findRequest, nil)
	if err != nil {
		return err
	}
	viper.Set("output-format", "yaml")
	return output.New().Print(shoot.Payload)
}

func (c *config) clusterIssues(args []string) error {
	if len(args) == 0 {
		id := viper.GetString("id")
		name := viper.GetString("name")
		tenant := viper.GetString("tenant")
		partition := viper.GetString("partition")
		project := viper.GetString("project")
		boolTrue := true
		var cfr *models.V1ClusterFindRequest
		if id != "" || name != "" || tenant != "" || partition != "" || project != "" {
			cfr = &models.V1ClusterFindRequest{}

			if id != "" {
				cfr.ID = &id
			}
			if name != "" {
				cfr.Name = &name
			}
			if tenant != "" {
				cfr.Tenant = &tenant
			}
			if project != "" {
				cfr.ProjectID = &project
			}
			if partition != "" {
				cfr.PartitionID = &partition
			}
		}

		if cfr != nil {
			fcp := cluster.NewFindClustersParams().WithReturnMachines(&boolTrue)
			fcp.SetBody(cfr)
			response, err := c.cloud.Cluster.FindClusters(fcp, nil)
			if err != nil {
				return err
			}
			return output.New().Print(output.ShootIssuesResponses(response.Payload))
		}

		request := cluster.NewListClustersParams().WithReturnMachines(&boolTrue)
		shoots, err := c.cloud.Cluster.ListClusters(request, nil)
		if err != nil {
			return err
		}
		return output.New().Print(output.ShootIssuesResponses(shoots.Payload))
	}

	ci, err := c.clusterID("issues", args)
	if err != nil {
		return err
	}
	findRequest := cluster.NewFindClusterParams()
	findRequest.SetID(ci)
	shoot, err := c.cloud.Cluster.FindCluster(findRequest, nil)
	if err != nil {
		return err
	}
	return output.New().Print(output.ShootIssuesResponse(shoot.Payload))
}

func (c *config) clusterMachines(args []string) error {
	ci, err := c.clusterID("machines", args)
	if err != nil {
		return err
	}
	findRequest := cluster.NewFindClusterParams()
	findRequest.SetID(ci)
	shoot, err := c.cloud.Cluster.FindCluster(findRequest, nil)
	if err != nil {
		return err
	}

	if output.New().Type() != "table" {
		return output.New().Print(shoot.Payload)
	}

	fmt.Println("Cluster:")
	must(output.New().Print(shoot.Payload))

	ms := shoot.Payload.Machines
	ms = append(ms, shoot.Payload.Firewalls...)
	fmt.Println("\nMachines:")
	return output.New().Print(ms)
}

func (c *config) clusterLogs(args []string) error {
	ci, err := c.clusterID("logs", args)
	if err != nil {
		return err
	}
	findRequest := cluster.NewFindClusterParams()
	findRequest.SetID(ci)
	shoot, err := c.cloud.Cluster.FindCluster(findRequest, nil)
	if err != nil {
		return err
	}
	var conditions []*models.V1beta1Condition
	var lastOperation *models.V1beta1LastOperation
	var lastErrors []*models.V1beta1LastError
	if shoot.Payload != nil && shoot.Payload.Status != nil {
		conditions = shoot.Payload.Status.Conditions
		lastOperation = shoot.Payload.Status.LastOperation
		lastErrors = shoot.Payload.Status.LastErrors
	}

	if output.New().Type() != "table" {
		type s struct {
			Conditions    []*models.V1beta1Condition
			LastOperation *models.V1beta1LastOperation
			LastErrors    []*models.V1beta1LastError
		}
		return output.New().Print(s{
			Conditions:    conditions,
			LastOperation: lastOperation,
			LastErrors:    lastErrors,
		})
	}

	fmt.Println("Conditions:")
	err = output.New().Print(conditions)
	if err != nil {
		return err
	}

	fmt.Println("\nLast Errors:")
	err = output.New().Print(lastErrors)
	if err != nil {
		return err
	}

	fmt.Println("\nLast Operation:")
	return output.New().Print(lastOperation)
}

func (c *config) clusterInputs() error {
	request := cluster.NewListConstraintsParams()
	partition := viper.GetString("partition")
	if partition != "" {
		request.WithPartition(&partition)
	}
	sc, err := c.cloud.Cluster.ListConstraints(request, nil)
	if err != nil {
		return err
	}

	return output.New().Print(sc)
}

func (c *config) clusterSplunkConfigManifest() error {
	secret := corev1.Secret{
		TypeMeta:   metav1.TypeMeta{Kind: "Secret", APIVersion: "v1"},
		ObjectMeta: metav1.ObjectMeta{Name: "splunk-config", Namespace: "kube-system"},
		Type:       corev1.SecretTypeOpaque,
		StringData: map[string]string{},
		Data:       map[string][]byte{},
	}
	if viper.IsSet("token") {
		secret.StringData["hecToken"] = viper.GetString("token")
	}
	if viper.IsSet("index") {
		secret.StringData["index"] = viper.GetString("index")
	}
	if viper.IsSet("hechost") {
		secret.StringData["hecHost"] = viper.GetString("hechost")
	}
	if viper.IsSet("hecport") {
		secret.StringData["hecPort"] = strconv.Itoa(viper.GetInt("hecport"))
	}
	if viper.IsSet("tls") {
		if !viper.IsSet("cafile") && !viper.IsSet("cabase64") {
			return fmt.Errorf("you need to supply a ca certificate when using TLS")
		}
		secret.StringData["tlsEnabled"] = strconv.FormatBool(viper.GetBool("tls"))
	}
	if viper.IsSet("cafile") {
		if viper.IsSet("cabase64") {
			return fmt.Errorf("specify ca certificate either through cafile or through cabase64, do not use both flags")
		}
		hecCAFile, err := os.ReadFile(viper.GetString("cafile"))
		if err != nil {
			return err
		}
		secret.StringData["hecCAFile"] = string(hecCAFile)
	}
	if viper.IsSet("cabase64") {
		hecCAFileString := viper.GetString("cabase64")
		_, err := base64.StdEncoding.DecodeString(hecCAFileString)
		if err != nil {
			return fmt.Errorf("unable to decode ca file string:%w", err)
		}
		secret.Data["hecCAFile"] = []byte(hecCAFileString)
	}

	helper.MustPrintKubernetesResource(secret)

	return nil
}

func (c *config) clusterDNSManifest(args []string) error {
	ci, err := c.clusterID("dns-manifest", args)
	if err != nil {
		return err
	}

	cluster, err := c.cloud.Cluster.FindCluster(cluster.NewFindClusterParams().WithID(ci).WithReturnMachines(pointer.Pointer(false)), nil)
	if err != nil {
		return err
	}

	domain := fmt.Sprintf("%s.%s", viper.GetString("name"), pointer.SafeDeref(cluster.Payload.DNSEndpoint))

	var resource runtime.Object

	annotations := map[string]string{
		"dns.gardener.cloud/class":    "garden",
		"dns.gardener.cloud/ttl":      strconv.Itoa(viper.GetInt("ttl")),
		"dns.gardener.cloud/dnsnames": domain,
	}

	if viper.GetBool("with-certificate") {
		annotations["cert.gardener.cloud/purpose"] = "managed"
	}

	switch t := viper.GetString("type"); t {
	case "ingress":
		ingress := &networkingv1.Ingress{
			TypeMeta: metav1.TypeMeta{
				Kind:       "Ingress",
				APIVersion: networkingv1.SchemeGroupVersion.String(),
			},
			ObjectMeta: metav1.ObjectMeta{
				Name:      viper.GetString("name"),
				Namespace: viper.GetString("namespace"),
				Labels: map[string]string{
					"app": viper.GetString("name"),
				},
				Annotations: annotations,
			},
			Spec: networkingv1.IngressSpec{
				IngressClassName: pointer.Pointer(viper.GetString("ingress-class")),
				Rules: []networkingv1.IngressRule{
					{
						Host: domain,
						IngressRuleValue: networkingv1.IngressRuleValue{
							HTTP: &networkingv1.HTTPIngressRuleValue{
								Paths: []networkingv1.HTTPIngressPath{
									{
										PathType: pointer.Pointer(networkingv1.PathTypePrefix),
										Path:     "/",
										Backend: networkingv1.IngressBackend{
											Service: &networkingv1.IngressServiceBackend{
												Name: viper.GetString("backend-name"),
												Port: networkingv1.ServiceBackendPort{
													Number: viper.GetInt32("backend-port"),
												},
											},
										},
									},
								},
							},
						},
					},
				},
			},
		}

		if viper.GetBool("with-certificate") {
			ingress.Spec.TLS = []networkingv1.IngressTLS{
				{
					Hosts:      []string{domain},
					SecretName: fmt.Sprintf("%s-tls-secret", viper.GetString("name")),
				},
			}
		}

		resource = ingress
	case "service":
		service := &corev1.Service{
			TypeMeta: metav1.TypeMeta{
				Kind:       "Service",
				APIVersion: corev1.SchemeGroupVersion.String(),
			},
			ObjectMeta: metav1.ObjectMeta{
				Name:      viper.GetString("name"),
				Namespace: viper.GetString("namespace"),
				Labels: map[string]string{
					"app": viper.GetString("name"),
				},
				Annotations: annotations,
			},
			Spec: corev1.ServiceSpec{
				Type: corev1.ServiceTypeLoadBalancer,
				Selector: map[string]string{
					"app": viper.GetString("name"),
				},
				Ports: []corev1.ServicePort{
					{
						Name:       viper.GetString("backend-name"),
						Port:       viper.GetInt32("backend-port"),
						TargetPort: intstr.FromInt(int(viper.GetInt32("backend-port"))),
						Protocol:   corev1.ProtocolTCP,
					},
				},
			},
		}

		if viper.GetBool("with-certificate") {
			service.Annotations["cert.gardener.cloud/secretname"] = fmt.Sprintf("%s-tls-secret", viper.GetString("name"))
		}

		resource = service
	default:
		return fmt.Errorf("type must be one of %s, found: %s", []string{"loadbalancer", "service"}, t)
	}

	helper.MustPrintKubernetesResource(resource)

	return nil
}

func (c *config) clusterMachineReset(args []string) error {
	cid, err := c.clusterID("reset", args)
	if err != nil {
		return err
	}
	mid := viper.GetString("machineid")

	request := cluster.NewResetMachineParams()
	request.SetID(cid)
	request.Body = &models.V1ClusterMachineResetRequest{Machineid: &mid}

	shoot, err := c.cloud.Cluster.ResetMachine(request, nil)
	if err != nil {
		return err
	}

	ms := shoot.Payload.Machines
	ms = append(ms, shoot.Payload.Firewalls...)

	return output.New().Print(ms)
}

func (c *config) clusterMachineCycle(args []string) error {
	cid, err := c.clusterID("reset", args)
	if err != nil {
		return err
	}
	mid := viper.GetString("machineid")

	request := cluster.NewCycleMachineParams()
	request.SetID(cid)
	request.Body = &models.V1ClusterMachineCycleRequest{Machineid: &mid}

	shoot, err := c.cloud.Cluster.CycleMachine(request, nil)
	if err != nil {
		return err
	}

	ms := shoot.Payload.Machines
	ms = append(ms, shoot.Payload.Firewalls...)

	return output.New().Print(ms)
}

func (c *config) clusterMachineReinstall(args []string) error {
	cid, err := c.clusterID("reinstall", args)
	if err != nil {
		return err
	}
	mid := viper.GetString("machineid")
	img := viper.GetString("machineimage")

	request := cluster.NewReinstallMachineParams()
	request.SetID(cid)
	request.Body = &models.V1ClusterMachineReinstallRequest{Machineid: &mid}
	if img != "" {
		request.Body.Imageid = img
	}

	shoot, err := c.cloud.Cluster.ReinstallMachine(request, nil)
	if err != nil {
		return err
	}

	ms := shoot.Payload.Machines
	ms = append(ms, shoot.Payload.Firewalls...)

	return output.New().Print(ms)
}

func (c *config) clusterMachinePackages(args []string) error {
	cid, err := c.clusterID("packages", args)
	if err != nil {
		return err
	}
	mid := viper.GetString("machineid")

	findRequest := cluster.NewFindClusterParams()
	findRequest.SetID(cid)
	shoot, err := c.cloud.Cluster.FindCluster(findRequest, nil)
	if err != nil {
		return err
	}

	ms := shoot.Payload.Machines
	ms = append(ms, shoot.Payload.Firewalls...)
	for _, m := range ms {
		if *m.ID == mid {
			if m.Allocation == nil || m.Allocation.Image == nil {
				continue
			}
			id := *m.ID
			url := m.Allocation.Image.URL
			packageURL := strings.Replace(url, "img.tar.lz4", "packages.txt", 1)
			//nolint:gosec,noctx
			res, err := http.Head(packageURL)
			if err != nil {
				return fmt.Errorf("image:%s does not have a package list", id)
			}
			defer res.Body.Close()
			if res.StatusCode >= 400 {
				return fmt.Errorf("image:%s does not have a package list", id)
			}
			//nolint:gosec,noctx
			getResp, err := http.Get(packageURL)
			if err != nil {
				return err
			}
			defer getResp.Body.Close()
			content, err := io.ReadAll(getResp.Body)
			if err != nil {
				return err
			}
			fmt.Printf("%s", string(content))
			return nil
		}
	}
	return fmt.Errorf("machine:%s not found in cluster:%s", mid, cid)
}

func (c *config) clusterMonitoringSecret(args []string) error {
	cid, err := c.clusterID("monitoring-secret", args)
	if err != nil {
		return err
	}

	secret, err := c.cloud.Cluster.GetMonitoringSecret(cluster.NewGetMonitoringSecretParams().WithID(cid), nil)
	if err != nil {
		return err
	}

	return output.New().Print(secret.Payload)
}

func (c *config) clusterMachineSSH(args []string, console bool) error {
	cid, err := c.clusterID("ssh", args)
	if err != nil {
		return err
	}
	mid := viper.GetString("machineid")

	findRequest := cluster.NewFindClusterParams()
	findRequest.SetID(cid)
	shoot, err := c.cloud.Cluster.FindCluster(findRequest, nil)
	if err != nil {
		return err
	}

	keypair, err := c.sshKeyPair(cid)
	if err != nil {
		return err
	}
	ms := shoot.Payload.Machines
	ms = append(ms, shoot.Payload.Firewalls...)
	for _, m := range ms {
		if *m.ID != mid {
			continue
		}
		if console {
			fmt.Printf("access console via ssh\n")
			authContext, err := api.GetAuthContext(viper.GetString("kubeconfig"))
			if err != nil {
				return err
			}
			bmcConsolePort := 5222
			err = c.sshClient(mid, c.consoleHost, keypair.privatekey, bmcConsolePort, &authContext.IDToken)
			return err
		}
		networks := m.Allocation.Networks
		switch *m.Allocation.Role {
		case "firewall":
			if keypair.vpn != nil {
				return c.firewallSSHViaVPN(*m.ID, keypair.privatekey, keypair.vpn)
			}

			for _, nw := range networks {
				if *nw.Underlay || *nw.Private {
					continue
				}
				for _, ip := range nw.Ips {
					if portOpen(ip, "22", time.Second) {
						err := c.sshClient("metal", ip, keypair.privatekey, 22, nil)
						return err
					}
				}
			}
			return fmt.Errorf("no ip with a open ssh port found")
		case "machine":
			// FIXME metal user is not allowed to execute
			// ip vrf exec <tenantvrf> ssh <machineip>
			return fmt.Errorf("machine access via ssh not implemented")
		default:
			return fmt.Errorf("unknown machine role:%s", *m.Allocation.Role)
		}

	}

	return fmt.Errorf("machine:%s not found in cluster:%s", mid, cid)
}

func portOpen(ip string, port string, timeout time.Duration) bool {
	address := net.JoinHostPort(ip, port)
	conn, err := net.DialTimeout("tcp", address, timeout)
	if err != nil {
		return false
	}
	if conn != nil {
		_ = conn.Close()
		return true
	}
	return false
}

func (c *config) clusterID(verb string, args []string) (string, error) {
	if len(args) != 1 {
		return "", fmt.Errorf("cluster %s requires exactly one clusterID as argument", verb)
	}

	// if the argument is a cluster name, find the cluster by name
	_, err := uuid.Parse(args[0])
	if err != nil {
		cfr := &models.V1ClusterFindRequest{Name: &args[0]}
		response, err := c.cloud.Cluster.FindClusters(cluster.NewFindClustersParams().WithBody(cfr), nil)
		if err != nil {
			return "", fmt.Errorf("error finding cluster %s: %s", args[0], err)
		}
		if len(response.Payload) != 1 {
			return "", fmt.Errorf("cluster %s not found", args[0])
		}
		// return the cluster ID
		return *response.Payload[0].ID, nil
	}

	// if the argument is a cluster ID, return the argument
	return args[0], nil
}

func makeEgressRules(egressFlagValue []string) []*models.V1EgressRule {
	if len(egressFlagValue) == 0 {
		return nil
	}

	if len(egressFlagValue) == 1 && egressFlagValue[0] == "none" {
		return []*models.V1EgressRule{}
	}

	m := map[string]models.V1EgressRule{}
	for _, e := range egressFlagValue {
		parts := strings.Split(e, ":")
		if len(parts) != 2 {
			log.Fatalf("egress config needs format <network>:<ip> but got %q", e)
		}
		n, ip := strings.TrimSpace(parts[0]), strings.TrimSpace(parts[1])
		if net.ParseIP(ip) == nil {
			log.Fatalf("egress config contains an invalid IP %s for network %s", ip, n)
		}

		if _, ok := m[n]; !ok {
			m[n] = models.V1EgressRule{
				NetworkID: &n,
			}
		}

		element := m[n]
		element.IPs = append(element.IPs, ip)
		m[n] = element
	}

	egressRules := []*models.V1EgressRule{}
	for _, e := range m {
		r := e
		egressRules = append(egressRules, &r)
	}
	return egressRules
}<|MERGE_RESOLUTION|>--- conflicted
+++ resolved
@@ -1248,7 +1248,6 @@
 	if viper.IsSet("allowprivileged") {
 		if !viper.GetBool("yes-i-really-mean-it") {
 			return fmt.Errorf("--allowprivileged is set but you forgot to add --yes-i-really-mean-it")
-<<<<<<< HEAD
 		}
 		k8s.AllowPrivilegedContainers = pointer.Pointer(viper.GetBool("allowprivileged"))
 	}
@@ -1258,17 +1257,6 @@
 		}
 		k8s.DefaultPodSecurityStandard = pointer.Pointer(viper.GetString("default-pod-security-standard"))
 	}
-=======
-		}
-		k8s.AllowPrivilegedContainers = pointer.Pointer(viper.GetBool("allowprivileged"))
-	}
-	if viper.IsSet("default-pod-security-standard") {
-		if !viper.GetBool("yes-i-really-mean-it") {
-			return fmt.Errorf("--default-pod-security-standard is set but you forgot to add --yes-i-really-mean-it")
-		}
-		k8s.DefaultPodSecurityStandard = pointer.Pointer(viper.GetString("default-pod-security-standard"))
-	}
->>>>>>> 4675f9d2
 	if viper.IsSet("disable-pod-security-policies") {
 		if !viper.GetBool("yes-i-really-mean-it") {
 			return fmt.Errorf("--disable-pod-security-policies set but you forgot to add --yes-i-really-mean-it")
